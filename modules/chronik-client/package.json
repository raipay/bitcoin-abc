--- conflicted
+++ resolved
@@ -7,11 +7,7 @@
     "author": "Tobias Ruck",
     "license": "MIT",
     "scripts": {
-<<<<<<< HEAD
-        "build-proto": "protoc --plugin=./node_modules/.bin/protoc-gen-ts_proto --ts_proto_out=. ../bitcoinsuite-chronik-client/proto/chronik.proto -I=../bitcoinsuite-chronik-client/proto/ --ts_proto_opt=esModuleInterop=true --ts_proto_opt=forceLong=string",
-=======
         "build-proto": "protoc --plugin=./node_modules/.bin/protoc-gen-ts_proto --ts_proto_out=proto/ ../../chronik/chronik-proto/proto/chronik.proto -I=../../chronik/chronik-proto/proto/ --ts_proto_opt=esModuleInterop=true --ts_proto_opt=forceLong=string && mv proto/chronik.ts proto/chronikNode.ts",
->>>>>>> 8262233f
         "build": "tsc",
         "build-docs": "typedoc --out docs index.ts",
         "test": "mocha -r ts-node/register test/test.ts",
