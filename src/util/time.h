// Copyright (c) 2009-2010 Satoshi Nakamoto
// Copyright (c) 2009-2019 The Bitcoin Core developers
// Distributed under the MIT software license, see the accompanying
// file COPYING or http://www.opensource.org/licenses/mit-license.php.

#ifndef BITCOIN_UTIL_TIME_H
#define BITCOIN_UTIL_TIME_H

#include <compat.h>

#include <chrono>
#include <cstdint>
#include <string>

using namespace std::chrono_literals;

<<<<<<< HEAD
=======
/** Mockable clock in the context of tests, otherwise the system clock */
struct NodeClock : public std::chrono::system_clock {
    using time_point = std::chrono::time_point<NodeClock>;
    /** Return current system time or mocked time, if set */
    static time_point now() noexcept;
    static std::time_t to_time_t(const time_point &) = delete; // unused
    static time_point from_time_t(std::time_t) = delete;       // unused
};
using NodeSeconds = std::chrono::time_point<NodeClock, std::chrono::seconds>;

>>>>>>> 8262233f
using SteadySeconds =
    std::chrono::time_point<std::chrono::steady_clock, std::chrono::seconds>;
using SteadyMilliseconds = std::chrono::time_point<std::chrono::steady_clock,
                                                   std::chrono::milliseconds>;
using SteadyMicroseconds = std::chrono::time_point<std::chrono::steady_clock,
                                                   std::chrono::microseconds>;

void UninterruptibleSleep(const std::chrono::microseconds &n);

/**
 * Helper to count the seconds of a duration/time_point.
 *
 * All durations/time_points should be using std::chrono and calling this should
 * generally be avoided in code. Though, it is still preferred to an inline
 * t.count() to protect against a reliance on the exact type of t.
 *
 * This helper is used to convert durations/time_points before passing them over
 * an interface that doesn't support std::chrono (e.g. RPC, debug log, or the
 * GUI)
 */
<<<<<<< HEAD
template <typename Clock>
constexpr int64_t
count_seconds(std::chrono::time_point<Clock, std::chrono::seconds> t) {
    return t.time_since_epoch().count();
=======
template <typename Duration, typename Timepoint>
constexpr auto TicksSinceEpoch(Timepoint t) {
    return std::chrono::time_point_cast<Duration>(t).time_since_epoch().count();
>>>>>>> 8262233f
}
constexpr int64_t count_seconds(std::chrono::seconds t) {
    return t.count();
}
constexpr int64_t count_milliseconds(std::chrono::milliseconds t) {
    return t.count();
}
constexpr int64_t count_microseconds(std::chrono::microseconds t) {
    return t.count();
}

using SecondsDouble =
    std::chrono::duration<double, std::chrono::seconds::period>;

/**
 * Helper to count the seconds in any std::chrono::duration type
 */
inline double CountSecondsDouble(SecondsDouble t) {
    return t.count();
}

/**
 * DEPRECATED
<<<<<<< HEAD
 * Use GetTime<T> (mockable)
=======
 * Use either ClockType::now() or Now<TimePointType>() if a cast is needed.
 * ClockType is
 * - std::chrono::steady_clock for steady time
 * - std::chrono::system_clock for system time
 * - NodeClock                 for mockable system time
>>>>>>> 8262233f
 */
int64_t GetTime();

/** Returns the system time (not mockable) */
int64_t GetTimeMillis();
/** Returns the system time (not mockable) */
int64_t GetTimeMicros();

/**
 * DEPRECATED
 * Use SetMockTime with chrono type
 *
 * @param[in] nMockTimeIn Time in seconds.
 */
void SetMockTime(int64_t nMockTimeIn);

/** For testing. Set e.g. with the setmocktime rpc, or -mocktime argument */
void SetMockTime(std::chrono::seconds mock_time_in);

/** For testing */
std::chrono::seconds GetMockTime();

<<<<<<< HEAD
/** Return system time (or mocked time, if set) */
template <typename T> T GetTime();
=======
>>>>>>> 8262233f
/**
 * Return the current time point cast to the given precision. Only use this
 * when an exact precision is needed, otherwise use T::clock::now() directly.
 */
template <typename T> constexpr T Now() {
    return std::chrono::time_point_cast<typename T::duration>(T::clock::now());
}
<<<<<<< HEAD
=======
/** DEPRECATED, see GetTime */
template <typename T> T GetTime() {
    return Now<std::chrono::time_point<NodeClock, T>>().time_since_epoch();
}
>>>>>>> 8262233f

/**
 * ISO 8601 formatting is preferred. Use the FormatISO8601{DateTime,Date}
 * helper functions if possible.
 */
std::string FormatISO8601DateTime(int64_t nTime);
std::string FormatISO8601Date(int64_t nTime);
int64_t ParseISO8601DateTime(const std::string &str);

/**
 * Convert milliseconds to a struct timeval for e.g. select.
 */
struct timeval MillisToTimeval(int64_t nTimeout);

/**
 * Convert milliseconds to a struct timeval for e.g. select.
 */
struct timeval MillisToTimeval(std::chrono::milliseconds ms);

/** Sanity check epoch match normal Unix epoch */
bool ChronoSanityCheck();

#endif // BITCOIN_UTIL_TIME_H<|MERGE_RESOLUTION|>--- conflicted
+++ resolved
@@ -14,8 +14,6 @@
 
 using namespace std::chrono_literals;
 
-<<<<<<< HEAD
-=======
 /** Mockable clock in the context of tests, otherwise the system clock */
 struct NodeClock : public std::chrono::system_clock {
     using time_point = std::chrono::time_point<NodeClock>;
@@ -26,7 +24,6 @@
 };
 using NodeSeconds = std::chrono::time_point<NodeClock, std::chrono::seconds>;
 
->>>>>>> 8262233f
 using SteadySeconds =
     std::chrono::time_point<std::chrono::steady_clock, std::chrono::seconds>;
 using SteadyMilliseconds = std::chrono::time_point<std::chrono::steady_clock,
@@ -47,16 +44,9 @@
  * an interface that doesn't support std::chrono (e.g. RPC, debug log, or the
  * GUI)
  */
-<<<<<<< HEAD
-template <typename Clock>
-constexpr int64_t
-count_seconds(std::chrono::time_point<Clock, std::chrono::seconds> t) {
-    return t.time_since_epoch().count();
-=======
 template <typename Duration, typename Timepoint>
 constexpr auto TicksSinceEpoch(Timepoint t) {
     return std::chrono::time_point_cast<Duration>(t).time_since_epoch().count();
->>>>>>> 8262233f
 }
 constexpr int64_t count_seconds(std::chrono::seconds t) {
     return t.count();
@@ -80,15 +70,11 @@
 
 /**
  * DEPRECATED
-<<<<<<< HEAD
- * Use GetTime<T> (mockable)
-=======
  * Use either ClockType::now() or Now<TimePointType>() if a cast is needed.
  * ClockType is
  * - std::chrono::steady_clock for steady time
  * - std::chrono::system_clock for system time
  * - NodeClock                 for mockable system time
->>>>>>> 8262233f
  */
 int64_t GetTime();
 
@@ -111,11 +97,6 @@
 /** For testing */
 std::chrono::seconds GetMockTime();
 
-<<<<<<< HEAD
-/** Return system time (or mocked time, if set) */
-template <typename T> T GetTime();
-=======
->>>>>>> 8262233f
 /**
  * Return the current time point cast to the given precision. Only use this
  * when an exact precision is needed, otherwise use T::clock::now() directly.
@@ -123,13 +104,10 @@
 template <typename T> constexpr T Now() {
     return std::chrono::time_point_cast<typename T::duration>(T::clock::now());
 }
-<<<<<<< HEAD
-=======
 /** DEPRECATED, see GetTime */
 template <typename T> T GetTime() {
     return Now<std::chrono::time_point<NodeClock, T>>().time_since_epoch();
 }
->>>>>>> 8262233f
 
 /**
  * ISO 8601 formatting is preferred. Use the FormatISO8601{DateTime,Date}
