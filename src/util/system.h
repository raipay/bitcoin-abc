// Copyright (c) 2009-2010 Satoshi Nakamoto
// Copyright (c) 2009-2019 The Bitcoin Core developers
// Distributed under the MIT software license, see the accompanying
// file COPYING or http://www.opensource.org/licenses/mit-license.php.

/**
 * Server/client environment: argument handling, config file parsing,
 * thread wrappers, startup time
 */
#ifndef BITCOIN_UTIL_SYSTEM_H
#define BITCOIN_UTIL_SYSTEM_H

#if defined(HAVE_CONFIG_H)
#include <config/bitcoin-config.h>
#endif

#include <compat.h>
#include <compat/assumptions.h>
#include <fs.h>
#include <logging.h>
#include <sync.h>
#include <tinyformat.h>
#include <util/settings.h>
#include <util/time.h>

#include <any>
#include <cstdint>
#include <exception>
#include <map>
#include <optional>
#include <set>
#include <string>
#include <utility>
#include <vector>

// Application startup time (used for uptime calculation)
int64_t GetStartupTime();

extern const char *const BITCOIN_CONF_FILENAME;
extern const char *const BITCOIN_SETTINGS_FILENAME;

void SetupEnvironment();
bool SetupNetworking();

template <typename... Args> bool error(const char *fmt, const Args &...args) {
    LogPrintf("ERROR: %s\n", tfm::format(fmt, args...));
    return false;
}

void PrintExceptionContinue(const std::exception *pex, const char *pszThread);
bool FileCommit(FILE *file);
bool TruncateFile(FILE *file, unsigned int length);
int RaiseFileDescriptorLimit(int nMinFD);
void AllocateFileRange(FILE *file, unsigned int offset, unsigned int length);
[[nodiscard]] bool RenameOver(fs::path src, fs::path dest);
bool LockDirectory(const fs::path &directory, const std::string lockfile_name,
                   bool probe_only = false);
void UnlockDirectory(const fs::path &directory,
                     const std::string &lockfile_name);
bool DirIsWritable(const fs::path &directory);
bool CheckDiskSpace(const fs::path &dir, uint64_t additional_bytes = 0);

/**
 * Get the size of a file by scanning it.
 *
 * @param[in] path The file path
 * @param[in] max Stop seeking beyond this limit
 * @return The file size or max
 */
std::streampos
GetFileSize(const char *path,
            std::streamsize max = std::numeric_limits<std::streamsize>::max());

/**
 * Release all directory locks. This is used for unit testing only, at runtime
 * the global destructor will take care of the locks.
 */
void ReleaseDirectoryLocks();

bool TryCreateDirectories(const fs::path &p);
fs::path GetDefaultDataDir();
// Return true if -datadir option points to a valid directory or is not
// specified.
bool CheckDataDirOption();
fs::path GetConfigFile(const std::string &confPath);
#ifdef WIN32
fs::path GetSpecialFolderPath(int nFolder, bool fCreate = true);
#endif
#ifndef WIN32
std::string ShellEscape(const std::string &arg);
#endif
#if defined(HAVE_SYSTEM)
void runCommand(const std::string &strCommand);
#endif

[[nodiscard]] bool ParseKeyValue(std::string &key, std::string &val);

/**
 * Most paths passed as configuration arguments are treated as relative to
 * the datadir if they are not absolute.
 *
 * @param path The path to be conditionally prefixed with datadir.
 * @param net_specific Use network specific datadir variant
 * @return The normalized path.
 */
fs::path AbsPathForConfigVal(const fs::path &path, bool net_specific = true);

inline bool IsSwitchChar(char c) {
#ifdef WIN32
    return c == '-' || c == '/';
#else
    return c == '-';
#endif
}

enum class OptionsCategory {
    OPTIONS,
    CONNECTION,
    WALLET,
    WALLET_DEBUG_TEST,
    ZMQ,
    DEBUG_TEST,
    CHAINPARAMS,
    NODE_RELAY,
    BLOCK_CREATION,
    RPC,
    GUI,
    COMMANDS,
    REGISTER_COMMANDS,
    AVALANCHE,
<<<<<<< HEAD
    NNG_INTERFACE,
=======
    CHRONIK,
>>>>>>> cfdc3c75

    // Always the last option to avoid printing these in the help
    HIDDEN,
};

struct SectionInfo {
    std::string m_name;
    std::string m_file;
    int m_line;
};

std::string SettingToString(const util::SettingsValue &, const std::string &);
std::optional<std::string> SettingToString(const util::SettingsValue &);

int64_t SettingToInt(const util::SettingsValue &, int64_t);
std::optional<int64_t> SettingToInt(const util::SettingsValue &);

bool SettingToBool(const util::SettingsValue &, bool);
std::optional<bool> SettingToBool(const util::SettingsValue &);

class ArgsManager {
public:
    enum Flags {
        // Boolean options can accept negation syntax -noOPTION or -noOPTION=1
        ALLOW_BOOL = 0x01,
        ALLOW_INT = 0x02,
        ALLOW_STRING = 0x04,
        ALLOW_ANY = ALLOW_BOOL | ALLOW_INT | ALLOW_STRING,
        DEBUG_ONLY = 0x100,
        /* Some options would cause cross-contamination if values for
         * mainnet were used while running on regtest/testnet (or vice-versa).
         * Setting them as NETWORK_ONLY ensures that sharing a config file
         * between mainnet and regtest/testnet won't cause problems due to these
         * parameters by accident. */
        NETWORK_ONLY = 0x200,
        // This argument's value is sensitive (such as a password).
        SENSITIVE = 0x400,
    };

protected:
    struct Arg {
        std::string m_help_param;
        std::string m_help_text;
        unsigned int m_flags;
    };

    mutable RecursiveMutex cs_args;
    util::Settings m_settings GUARDED_BY(cs_args);
    std::string m_network GUARDED_BY(cs_args);
    std::set<std::string> m_network_only_args GUARDED_BY(cs_args);
    std::map<OptionsCategory, std::map<std::string, Arg>>
        m_available_args GUARDED_BY(cs_args);
    std::list<SectionInfo> m_config_sections GUARDED_BY(cs_args);
    mutable fs::path m_cached_blocks_path GUARDED_BY(cs_args);
    mutable fs::path m_cached_datadir_path GUARDED_BY(cs_args);
    mutable fs::path m_cached_network_datadir_path GUARDED_BY(cs_args);

    [[nodiscard]] bool ReadConfigStream(std::istream &stream,
                                        const std::string &filepath,
                                        std::string &error,
                                        bool ignore_invalid_keys = false);

    /**
     * Returns true if settings values from the default section should be used,
     * depending on the current network and whether the setting is
     * network-specific.
     */
    bool UseDefaultSection(const std::string &arg) const
        EXCLUSIVE_LOCKS_REQUIRED(cs_args);

public:
    /**
     * Get setting value.
     *
     * Result will be null if setting was unset, true if "-setting" argument was
     * passed false if "-nosetting" argument was passed, and a string if a
     * "-setting=value" argument was passed.
     */
    util::SettingsValue GetSetting(const std::string &arg) const;

    /**
     * Get list of setting values.
     */
    std::vector<util::SettingsValue>
    GetSettingsList(const std::string &arg) const;

    ArgsManager();
    ~ArgsManager();

    /**
     * Select the network in use
     */
    void SelectConfigNetwork(const std::string &network);

    [[nodiscard]] bool ParseParameters(int argc, const char *const argv[],
                                       std::string &error);
    [[nodiscard]] bool ReadConfigFiles(std::string &error,
                                       bool ignore_invalid_keys = false);

    /**
     * Log warnings for options in m_section_only_args when they are specified
     * in the default section but not overridden on the command line or in a
     * network-specific section in the config file.
     */
    const std::set<std::string> GetUnsuitableSectionOnlyArgs() const;

    /**
     * Log warnings for unrecognized section names in the config file.
     */
    const std::list<SectionInfo> GetUnrecognizedSections() const;

    /**
     * Get blocks directory path
     *
     * @return Blocks path which is network specific
     */
    const fs::path &GetBlocksDirPath() const;

    /**
     * Get data directory path
     *
     * @return Absolute path on success, otherwise an empty path when a
     * non-directory path would be returned
     * @post Returned directory path is created unless it is empty
     */
    const fs::path &GetDataDirBase() const { return GetDataDir(false); }

    /**
     * Get data directory path with appended network identifier
     *
     * @return Absolute path on success, otherwise an empty path when a
     * non-directory path would be returned
     * @post Returned directory path is created unless it is empty
     */
    const fs::path &GetDataDirNet() const { return GetDataDir(true); }

    /**
     * Clear cached directory paths
     */
    void ClearPathCache();

    /**
     * Return a vector of strings of the given argument
     *
     * @param strArg Argument to get (e.g. "-foo")
     * @return command-line arguments
     */
    std::vector<std::string> GetArgs(const std::string &strArg) const;

    /**
     * Return true if the given argument has been manually set.
     *
     * @param strArg Argument to get (e.g. "-foo")
     * @return true if the argument has been set
     */
    bool IsArgSet(const std::string &strArg) const;

    /**
     * Return true if the argument was originally passed as a negated option,
     * i.e. -nofoo.
     *
     * @param strArg Argument to get (e.g. "-foo")
     * @return true if the argument was passed negated
     */
    bool IsArgNegated(const std::string &strArg) const;

    /**
     * Return string argument or default value.
     *
     * @param strArg Argument to get (e.g. "-foo")
     * @param strDefault (e.g. "1")
     * @return command-line argument or default value
     */
    std::string GetArg(const std::string &strArg,
                       const std::string &strDefault) const;
    std::optional<std::string> GetArg(const std::string &strArg) const;

    /**
     * Return path argument or default value.
     *
     * @param arg Argument to get a path from (e.g., "-datadir", "-blocksdir"
     *     or "-walletdir")
     * @param default_value Optional default value to return instead of the
     *     empty path.
     * @return normalized path if argument is set, with redundant "." and ".."
     *     path components and trailing separators removed (see patharg unit
     *     test for examples or implementation for details). If argument is
     *     empty or not set, default_value is returned unchanged.
     */
    fs::path GetPathArg(std::string arg,
                        const fs::path &default_value = {}) const;

    /**
     * Return integer argument or default value.
     *
     * @param strArg Argument to get (e.g. "-foo")
     * @param nDefault (e.g. 1)
     * @return command-line argument (0 if invalid number) or default value
     */
    int64_t GetIntArg(const std::string &strArg, int64_t nDefault) const;
    std::optional<int64_t> GetIntArg(const std::string &strArg) const;

    /**
     * Return boolean argument or default value.
     *
     * @param strArg Argument to get (e.g. "-foo")
     * @param fDefault (true or false)
     * @return command-line argument or default value
     */
    bool GetBoolArg(const std::string &strArg, bool fDefault) const;
    std::optional<bool> GetBoolArg(const std::string &strArg) const;

    /**
     * Set an argument if it doesn't already have a value.
     *
     * @param strArg Argument to set (e.g. "-foo")
     * @param strValue Value (e.g. "1")
     * @return true if argument gets set, false if it already had a value
     */
    bool SoftSetArg(const std::string &strArg, const std::string &strValue);

    /**
     * Set a boolean argument if it doesn't already have a value.
     *
     * @param strArg Argument to set (e.g. "-foo")
     * @param fValue Value (e.g. false)
     * @return true if argument gets set, false if it already had a value
     */
    bool SoftSetBoolArg(const std::string &strArg, bool fValue);

    // Forces an arg setting. Called by SoftSetArg() if the arg hasn't already
    // been set. Also called directly in testing.
    void ForceSetArg(const std::string &strArg, const std::string &strValue);

    // Forces a multi arg setting, used only in testing
    void ForceSetMultiArg(const std::string &strArg,
                          const std::vector<std::string> &values);

    /**
     * Looks for -regtest, -testnet and returns the appropriate BIP70 chain
     * name.
     * @return CBaseChainParams::MAIN by default; raises runtime error if an
     * invalid combination is given.
     */
    std::string GetChainName() const;

    /**
     * Add argument
     */
    void AddArg(const std::string &name, const std::string &help,
                unsigned int flags, const OptionsCategory &cat);

    /**
     * Remove a forced arg setting, used only in testing.
     */
    void ClearForcedArg(const std::string &strArg);

    /**
     * Add many hidden arguments
     */
    void AddHiddenArgs(const std::vector<std::string> &args);

    /**
     * Clear available arguments
     */
    void ClearArgs() {
        LOCK(cs_args);
        m_available_args.clear();
        m_network_only_args.clear();
    }

    /**
     * Get the help string
     */
    std::string GetHelpMessage() const;

    /**
     * Return Flags for known arg.
     * Return std::nullopt for unknown arg.
     */
    std::optional<unsigned int> GetArgFlags(const std::string &name) const;

    /**
     * Read and update settings file with saved settings. This needs to be
     * called after SelectParams() because the settings file location is
     * network-specific.
     */
    bool InitSettings(std::string &error);

    /**
     * Get settings file path, or return false if read-write settings were
     * disabled with -nosettings.
     */
    bool GetSettingsPath(fs::path *filepath = nullptr, bool temp = false,
                         bool backup = false) const;

    /**
     * Read settings file. Push errors to vector, or log them if null.
     */
    bool ReadSettingsFile(std::vector<std::string> *errors = nullptr);

    /**
     * Write settings file or backup settings file. Push errors to vector, or
     * log them if null.
     */
    bool WriteSettingsFile(std::vector<std::string> *errors = nullptr,
                           bool backup = false) const;

    /**
     * Get current setting from config file or read/write settings file,
     * ignoring nonpersistent command line or forced settings values.
     */
    util::SettingsValue GetPersistentSetting(const std::string &name) const;

    /**
     * Access settings with lock held.
     */
    template <typename Fn> void LockSettings(Fn &&fn) {
        LOCK(cs_args);
        fn(m_settings);
    }

    /**
     * Log the config file options and the command line arguments,
     * useful for troubleshooting.
     */
    void LogArgs() const;

private:
    /**
     * Get data directory path
     *
     * @param net_specific Append network identifier to the returned path
     * @return Absolute path on success, otherwise an empty path when a
     *         non-directory path would be returned
     * @post Returned directory path is created unless it is empty
     */
    const fs::path &GetDataDir(bool net_specific) const;

    // Helper function for LogArgs().
    void
    logArgsPrefix(const std::string &prefix, const std::string &section,
                  const std::map<std::string, std::vector<util::SettingsValue>>
                      &args) const;
};

extern ArgsManager gArgs;

/**
 * @return true if help has been requested via a command-line arg
 */
bool HelpRequested(const ArgsManager &args);

/** Add help options to the args manager */
void SetupHelpOptions(ArgsManager &args);

/**
 * Format a string to be used as group of options in help messages.
 *
 * @param message Group name (e.g. "RPC server options:")
 * @return the formatted string
 */
std::string HelpMessageGroup(const std::string &message);

/**
 * Format a string to be used as option description in help messages.
 *
 * @param option Option message (e.g. "-rpcuser=<user>")
 * @param message Option description (e.g. "Username for JSON-RPC connections")
 * @return the formatted string
 */
std::string HelpMessageOpt(const std::string &option,
                           const std::string &message);

/**
 * Return the number of cores available on the current system.
 * @note This does count virtual cores, such as those provided by
 * HyperThreading.
 */
int GetNumCores();

std::string CopyrightHolders(const std::string &strPrefix);

/**
 * On platforms that support it, tell the kernel the calling thread is
 * CPU-intensive and non-interactive. See SCHED_BATCH in sched(7) for details.
 *
 */
void ScheduleBatchPriority();

namespace util {

//! Simplification of std insertion
template <typename Tdst, typename Tsrc>
inline void insert(Tdst &dst, const Tsrc &src) {
    dst.insert(dst.begin(), src.begin(), src.end());
}
template <typename TsetT, typename Tsrc>
inline void insert(std::set<TsetT> &dst, const Tsrc &src) {
    dst.insert(src.begin(), src.end());
}

/**
 * Helper function to access the contained object of a std::any instance.
 * Returns a pointer to the object if passed instance has a value and the type
 * matches, nullptr otherwise.
 */
template <typename T> T *AnyPtr(const std::any &any) noexcept {
    T *const *ptr = std::any_cast<T *>(&any);
    return ptr ? *ptr : nullptr;
}

#ifdef WIN32
class WinCmdLineArgs {
public:
    WinCmdLineArgs();
    ~WinCmdLineArgs();
    std::pair<int, char **> get();

private:
    int argc;
    char **argv;
    std::vector<std::string> args;
};
#endif

} // namespace util

#endif // BITCOIN_UTIL_SYSTEM_H<|MERGE_RESOLUTION|>--- conflicted
+++ resolved
@@ -128,11 +128,8 @@
     COMMANDS,
     REGISTER_COMMANDS,
     AVALANCHE,
-<<<<<<< HEAD
     NNG_INTERFACE,
-=======
     CHRONIK,
->>>>>>> cfdc3c75
 
     // Always the last option to avoid printing these in the help
     HIDDEN,
