--- conflicted
+++ resolved
@@ -58,13 +58,8 @@
     int axionHeight;
     /** Block height at which the wellington activation becomes active */
     int wellingtonHeight;
-<<<<<<< HEAD
-    /** Unix time used for MTP activation of 15 Nov 2023 12:00:00 UTC upgrade */
-    int cowperthwaiteActivationTime;
-=======
     /** Block height at which the Cowperthwaite activation becomes active */
     int cowperthwaiteHeight;
->>>>>>> 8262233f
     /** Unix time used for MTP activation of 15 May 2024 12:00:00 UTC upgrade */
     int leeKuanYewActivationTime;
 
