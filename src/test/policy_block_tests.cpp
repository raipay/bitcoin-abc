// Copyright (c) 2023 The Bitcoin developers
// Distributed under the MIT software license, see the accompanying
// file COPYING or http://www.opensource.org/licenses/mit-license.php.

#include <policy/block/minerfund.h>

#include <blockindex.h>
#include <chainparams.h>
#include <consensus/activation.h>
#include <key_io.h>
#include <minerfund.h>
#include <util/vector.h>
#include <validation.h>

#include <test/util/blockindex.h>
#include <test/util/setup_common.h>

#include <boost/test/unit_test.hpp>

BOOST_FIXTURE_TEST_SUITE(policy_block_tests, BasicTestingSetup)

static CBlock Block(const Amount &amount, const CScript &script) {
    CBlock block;
    CMutableTransaction coinbaseTx;

    coinbaseTx.vout.resize(1);
    coinbaseTx.vout[0].nValue = amount;
    coinbaseTx.vout[0].scriptPubKey = script;
    block.vtx.push_back(MakeTransactionRef(std::move(coinbaseTx)));

    return block;
}

static CBlock BlockWithoutMinerFund(const Amount &amount) {
    return Block(amount, CScript() << OP_TRUE);
}

static CBlock BlockWithMinerFund(const CChainParams &chainparams,
                                 const Amount &minerFundAmount) {
    const auto minerFund = DecodeDestination(
        "ecash:prfhcnyqnl5cgrnmlfmms675w93ld7mvvqd0y8lz07", chainparams);
    return Block(minerFundAmount, GetScriptForDestination(minerFund));
}

BOOST_AUTO_TEST_CASE(policy_minerfund) {
    const CChainParams &chainparams = Params();
    const Consensus::Params &consensusParams = chainparams.GetConsensus();

    std::array<BlockHash, 12> blockhashes;
    std::array<CBlockIndex, 12> blocks;
    for (size_t i = 1; i < blocks.size(); ++i) {
        blockhashes[i] = BlockHash(uint256(i));
        blocks[i].phashBlock = &blockhashes[i];
        blocks[i].pprev = &blocks[i - 1];
        blocks[i].nHeight = consensusParams.wellingtonHeight - 5 + i;
    }
    CBlockIndex &firstBlockIndexRef = blocks[1];
    CBlockIndex &lastBlockIndexRef = blocks.back();

    const Amount blockReward =
        GetBlockSubsidy(lastBlockIndexRef.nHeight, consensusParams);

    auto checkMinerFundPolicy = [&](CBlock block, const CBlockIndex &blockIndex,
                                    bool expected) {
        BlockPolicyValidationState state;
        BOOST_CHECK_EQUAL(MinerFundPolicy(consensusParams, blockIndex, block,
                                          blockReward)(state),
                          expected);
        BOOST_CHECK_EQUAL(state.IsValid(), expected);
        if (!expected) {
            BOOST_CHECK_EQUAL(state.GetRejectReason(), "policy-bad-miner-fund");
        }
    };

    // Before wellington activation, the block policy is not enforced
    BOOST_CHECK(
        !IsWellingtonEnabled(consensusParams, firstBlockIndexRef.pprev));
    checkMinerFundPolicy(BlockWithoutMinerFund(blockReward), firstBlockIndexRef,
                         true);

    // After wellington activation, the block policy is enforced
    BOOST_CHECK(IsWellingtonEnabled(consensusParams, lastBlockIndexRef.pprev));
    checkMinerFundPolicy(BlockWithoutMinerFund(blockReward), lastBlockIndexRef,
                         false);

    Amount minerFund = GetMinerFundAmount(consensusParams, blockReward,
                                          lastBlockIndexRef.pprev);
    const std::vector<Amount> minerFundsTooSmall = {1 * SATOSHI, minerFund / 2,
                                                    minerFund - 1 * SATOSHI};
    std::vector<Amount> minerFundsSufficient = {minerFund,
                                                minerFund + 1 * SATOSHI};
    const std::vector<Amount> minerFundsAlwaysSufficient = {blockReward};

    // Blocks with not enough miner fund are always rejected
    for (const Amount &amount : minerFundsTooSmall) {
        checkMinerFundPolicy(BlockWithMinerFund(chainparams, amount),
                             lastBlockIndexRef, false);
    }
    // Blocks with enough miner fund are always accepted
    for (const Amount &amount : minerFundsAlwaysSufficient) {
        checkMinerFundPolicy(BlockWithMinerFund(chainparams, amount),
                             lastBlockIndexRef, true);
    }

    // Blocks with sufficient miner fund before Cowperthwaite activation...
    for (const Amount &amount : minerFundsSufficient) {
        checkMinerFundPolicy(BlockWithMinerFund(chainparams, amount),
                             lastBlockIndexRef, true);
    }

    // ... but not after Cowperthwaite activation
    CBlockIndex cowperthwaiteBlockIndex;
    BlockHash cowperthwaiteBlockHash = BlockHash(uint256(13));
    cowperthwaiteBlockIndex.phashBlock = &cowperthwaiteBlockHash;
    cowperthwaiteBlockIndex.pprev = &lastBlockIndexRef;
<<<<<<< HEAD

    SetMTP(blocks, consensusParams.cowperthwaiteActivationTime);
=======
    lastBlockIndexRef.nHeight = consensusParams.cowperthwaiteHeight;
    cowperthwaiteBlockIndex.nHeight = consensusParams.cowperthwaiteHeight + 1;

>>>>>>> 8262233f
    BOOST_CHECK(
        IsCowperthwaiteEnabled(consensusParams, cowperthwaiteBlockIndex.pprev));

    for (const Amount &amount : minerFundsSufficient) {
        checkMinerFundPolicy(BlockWithMinerFund(chainparams, amount),
                             cowperthwaiteBlockIndex, false);
    }

    // Update the miner fund values
    minerFund = GetMinerFundAmount(consensusParams, blockReward,
                                   cowperthwaiteBlockIndex.pprev);
    minerFundsSufficient = {minerFund, minerFund + 1 * SATOSHI};

    // Blocks with sufficient miner fund after Cowperthwaite activation
    for (const Amount &amount : minerFundsSufficient) {
        checkMinerFundPolicy(BlockWithMinerFund(chainparams, amount),
                             cowperthwaiteBlockIndex, true);
    }

    // Sanity check the always rejected/accepted blocks are unchanged
    // Blocks with not enough miner fund are always rejected
    for (const Amount &amount : minerFundsTooSmall) {
        checkMinerFundPolicy(BlockWithMinerFund(chainparams, amount),
                             cowperthwaiteBlockIndex, false);
    }
    // Blocks with enough miner fund are always accepted
    for (const Amount &amount : minerFundsAlwaysSufficient) {
        checkMinerFundPolicy(BlockWithMinerFund(chainparams, amount),
                             cowperthwaiteBlockIndex, true);
    }
}

BOOST_AUTO_TEST_SUITE_END()<|MERGE_RESOLUTION|>--- conflicted
+++ resolved
@@ -113,14 +113,9 @@
     BlockHash cowperthwaiteBlockHash = BlockHash(uint256(13));
     cowperthwaiteBlockIndex.phashBlock = &cowperthwaiteBlockHash;
     cowperthwaiteBlockIndex.pprev = &lastBlockIndexRef;
-<<<<<<< HEAD
-
-    SetMTP(blocks, consensusParams.cowperthwaiteActivationTime);
-=======
     lastBlockIndexRef.nHeight = consensusParams.cowperthwaiteHeight;
     cowperthwaiteBlockIndex.nHeight = consensusParams.cowperthwaiteHeight + 1;
 
->>>>>>> 8262233f
     BOOST_CHECK(
         IsCowperthwaiteEnabled(consensusParams, cowperthwaiteBlockIndex.pprev));
 
