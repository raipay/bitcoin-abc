--- conflicted
+++ resolved
@@ -50,19 +50,6 @@
     testPastActivation(IsGravitonEnabled, consensus, consensus.gravitonHeight);
     testPastActivation(IsPhononEnabled, consensus, consensus.phononHeight);
     testPastActivation(IsAxionEnabled, consensus, consensus.axionHeight);
-<<<<<<< HEAD
-    // testPastActivation(IsWellingtonEnabled, consensus,
-    // consensus.wellingtonHeight);
-}
-
-BOOST_AUTO_TEST_CASE(iscowperthwaiteenabled) {
-    const Consensus::Params &params = Params().GetConsensus();
-    const auto activation = gArgs.GetIntArg("-cowperthwaiteactivationtime",
-                                            params.cowperthwaiteActivationTime);
-    SetMockTime(activation - 1000000);
-
-    BOOST_CHECK(!IsCowperthwaiteEnabled(params, nullptr));
-=======
     testPastActivation(static_cast<ActivationFun>(IsWellingtonEnabled),
                        consensus, consensus.wellingtonHeight);
     testPastActivation(static_cast<ActivationFun>(IsCowperthwaiteEnabled),
@@ -76,29 +63,11 @@
     SetMockTime(activation - 1000000);
 
     BOOST_CHECK(!IsLeeKuanYewEnabled(params, nullptr));
->>>>>>> 8262233f
 
     std::array<CBlockIndex, 12> blocks;
     for (size_t i = 1; i < blocks.size(); ++i) {
         blocks[i].pprev = &blocks[i - 1];
     }
-<<<<<<< HEAD
-    BOOST_CHECK(!IsCowperthwaiteEnabled(params, &blocks.back()));
-    BOOST_CHECK(
-        !IsCowperthwaiteEnabled(params, blocks.back().GetMedianTimePast()));
-
-    SetMTP(blocks, activation - 1);
-    BOOST_CHECK(!IsCowperthwaiteEnabled(params, &blocks.back()));
-    BOOST_CHECK(!IsCowperthwaiteEnabled(params, activation - 1));
-
-    SetMTP(blocks, activation);
-    BOOST_CHECK(IsCowperthwaiteEnabled(params, &blocks.back()));
-    BOOST_CHECK(IsCowperthwaiteEnabled(params, activation));
-
-    SetMTP(blocks, activation + 1);
-    BOOST_CHECK(IsCowperthwaiteEnabled(params, &blocks.back()));
-    BOOST_CHECK(IsCowperthwaiteEnabled(params, activation + 1));
-=======
     BOOST_CHECK(!IsLeeKuanYewEnabled(params, &blocks.back()));
     BOOST_CHECK(
         !IsLeeKuanYewEnabled(params, blocks.back().GetMedianTimePast()));
@@ -114,7 +83,6 @@
     SetMTP(blocks, activation + 1);
     BOOST_CHECK(IsLeeKuanYewEnabled(params, &blocks.back()));
     BOOST_CHECK(IsLeeKuanYewEnabled(params, activation + 1));
->>>>>>> 8262233f
 }
 
 BOOST_AUTO_TEST_SUITE_END()