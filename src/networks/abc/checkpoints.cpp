--- conflicted
+++ resolved
@@ -76,12 +76,9 @@
         // Wellington activation.
         {792118, BlockHash::fromHex("00000000000000000b360176b8456de45b662fce6d"
                                     "557c6238dec17362d197f3")},
-<<<<<<< HEAD
-=======
         // Cowperthwaite activation.
         {818670, BlockHash::fromHex("000000000000000003e79cfe757a675909fd2bffde"
                                     "52158ce4ec826e5ac6ae79")},
->>>>>>> 8262233f
     }};
 
 static CCheckpointData testNetCheckpointData = {
@@ -126,12 +123,9 @@
         // Wellington activation.
         {1556121, BlockHash::fromHex("000000000eb806d6dbc9a200a9d533c7a11fc7d45"
                                      "ab67a3c8440cc1b5c4e741f")},
-<<<<<<< HEAD
-=======
         // Cowperthwaite activation.
         {1584486, BlockHash::fromHex("000000000bdc9ee694295e611be29fcad7189f116"
                                      "04edeb8f6c0ab65b40c3370")},
->>>>>>> 8262233f
     }};
 
 static CCheckpointData regTestCheckpointData = {
