// Copyright (c) 2009-2010 Satoshi Nakamoto
// Copyright (c) 2009-2016 The Bitcoin Core developers
// Distributed under the MIT software license, see the accompanying
// file COPYING or http://www.opensource.org/licenses/mit-license.php.

#if defined(HAVE_CONFIG_H)
#include <config/bitcoin-config.h>
#endif

#include <chainparamsbase.h>
#include <clientversion.h>
#include <currencyunit.h>
#include <rpc/client.h>
#include <rpc/mining.h>
#include <rpc/protocol.h>
#include <rpc/request.h>
#include <support/events.h>
#include <tinyformat.h>
#include <util/strencodings.h>
#include <util/system.h>
#include <util/translation.h>

#include <event2/buffer.h>
#include <event2/keyvalq_struct.h>

#include <compat/stdin.h>
#include <univalue.h>

#include <algorithm>
#include <chrono>
#include <cmath>
#include <cstdio>
#include <functional>
#include <memory>
#include <string>
#include <tuple>

// The server returns time values from a mockable system clock, but it is not
// trivial to get the mocked time from the server, nor is it needed for now, so
// just use a plain system_clock.
using CliClock = std::chrono::system_clock;
<<<<<<< HEAD
using CliSeconds = std::chrono::time_point<CliClock, std::chrono::seconds>;
=======
>>>>>>> 8262233f

const std::function<std::string(const char *)> G_TRANSLATION_FUN = nullptr;

static const char DEFAULT_RPCCONNECT[] = "127.0.0.1";
static const int DEFAULT_HTTP_CLIENT_TIMEOUT = 900;
static const bool DEFAULT_NAMED = false;
static const int CONTINUE_EXECUTION = -1;
/** Default number of blocks to generate for RPC generatetoaddress. */
static const std::string DEFAULT_NBLOCKS = "1";

static void SetupCliArgs(ArgsManager &argsman) {
    SetupHelpOptions(argsman);

    const auto defaultBaseParams =
        CreateBaseChainParams(CBaseChainParams::MAIN);
    const auto testnetBaseParams =
        CreateBaseChainParams(CBaseChainParams::TESTNET);
    const auto regtestBaseParams =
        CreateBaseChainParams(CBaseChainParams::REGTEST);

    SetupCurrencyUnitOptions(argsman);
    argsman.AddArg("-version", "Print version and exit", ArgsManager::ALLOW_ANY,
                   OptionsCategory::OPTIONS);
    argsman.AddArg(
        "-conf=<file>",
        strprintf("Specify configuration file. Relative paths will be "
                  "prefixed by datadir location. (default: %s)",
                  BITCOIN_CONF_FILENAME),
        ArgsManager::ALLOW_ANY, OptionsCategory::OPTIONS);
    argsman.AddArg("-datadir=<dir>", "Specify data directory",
                   ArgsManager::ALLOW_ANY, OptionsCategory::OPTIONS);
    argsman.AddArg(
        "-generate",
        strprintf(
            "Generate blocks immediately, equivalent to RPC getnewaddress "
            "followed by RPC generatetoaddress. Optional positional integer "
            "arguments are number of blocks to generate (default: %s) and "
            "maximum iterations to try (default: %s), equivalent to RPC "
            "generatetoaddress nblocks and maxtries arguments. Example: "
            "bitcoin-cli -generate 4 1000",
            DEFAULT_NBLOCKS, DEFAULT_MAX_TRIES),
        ArgsManager::ALLOW_ANY, OptionsCategory::OPTIONS);
    argsman.AddArg(
        "-getinfo",
        "Get general information from the remote server. Note that unlike "
        "server-side RPC calls, the results of -getinfo is the result of "
        "multiple non-atomic requests. Some entries in the result may "
        "represent results from different states (e.g. wallet balance may be "
        "as of a different block from the chain state reported)",
        ArgsManager::ALLOW_ANY, OptionsCategory::OPTIONS);
    argsman.AddArg("-netinfo",
                   "Get network peer connection information from the remote "
                   "server. An optional integer argument from 0 to 4 can be "
                   "passed for different peers listings (default: 0).",
                   ArgsManager::ALLOW_INT, OptionsCategory::OPTIONS);

    SetupChainParamsBaseOptions(argsman);
    argsman.AddArg(
        "-named",
        strprintf("Pass named instead of positional arguments (default: %s)",
                  DEFAULT_NAMED),
        ArgsManager::ALLOW_ANY, OptionsCategory::OPTIONS);
    argsman.AddArg(
        "-rpcconnect=<ip>",
        strprintf("Send commands to node running on <ip> (default: %s)",
                  DEFAULT_RPCCONNECT),
        ArgsManager::ALLOW_ANY, OptionsCategory::OPTIONS);
    argsman.AddArg(
        "-rpccookiefile=<loc>",
        "Location of the auth cookie. Relative paths will be prefixed "
        "by a net-specific datadir location. (default: data dir)",
        ArgsManager::ALLOW_ANY, OptionsCategory::OPTIONS);
    argsman.AddArg("-rpcport=<port>",
                   strprintf("Connect to JSON-RPC on <port> (default: %u, "
                             "testnet: %u, regtest: %u)",
                             defaultBaseParams->RPCPort(),
                             testnetBaseParams->RPCPort(),
                             regtestBaseParams->RPCPort()),
                   ArgsManager::ALLOW_ANY | ArgsManager::NETWORK_ONLY,
                   OptionsCategory::OPTIONS);
    argsman.AddArg("-rpcwait", "Wait for RPC server to start",
                   ArgsManager::ALLOW_ANY, OptionsCategory::OPTIONS);
    argsman.AddArg("-rpcuser=<user>", "Username for JSON-RPC connections",
                   ArgsManager::ALLOW_ANY, OptionsCategory::OPTIONS);
    argsman.AddArg("-rpcpassword=<pw>", "Password for JSON-RPC connections",
                   ArgsManager::ALLOW_ANY, OptionsCategory::OPTIONS);
    argsman.AddArg(
        "-rpcclienttimeout=<n>",
        strprintf("Timeout in seconds during HTTP requests, or 0 for "
                  "no timeout. (default: %d)",
                  DEFAULT_HTTP_CLIENT_TIMEOUT),
        ArgsManager::ALLOW_ANY, OptionsCategory::OPTIONS);

    argsman.AddArg("-stdinrpcpass",
                   "Read RPC password from standard input as a single "
                   "line. When combined with -stdin, the first line "
                   "from standard input is used for the RPC password. When "
                   "combined with -stdinwalletpassphrase, -stdinrpcpass "
                   "consumes the first line, and -stdinwalletpassphrase "
                   "consumes the second.",
                   ArgsManager::ALLOW_ANY, OptionsCategory::OPTIONS);
    argsman.AddArg("-stdinwalletpassphrase",
                   "Read wallet passphrase from standard input as a single "
                   "line. When combined with -stdin, the first line "
                   "from standard input is used for the wallet passphrase.",
                   ArgsManager::ALLOW_ANY, OptionsCategory::OPTIONS);
    argsman.AddArg(
        "-stdin",
        "Read extra arguments from standard input, one per line until "
        "EOF/Ctrl-D (recommended for sensitive information such as "
        "passphrases). When combined with -stdinrpcpass, the first "
        "line from standard input is used for the RPC password.",
        ArgsManager::ALLOW_ANY, OptionsCategory::OPTIONS);
    argsman.AddArg(
        "-rpcwallet=<walletname>",
        "Send RPC for non-default wallet on RPC server (needs to exactly match "
        "corresponding -wallet option passed to bitcoind). This changes the "
        "RPC endpoint used, e.g. http://127.0.0.1:8332/wallet/<walletname>",
        ArgsManager::ALLOW_ANY, OptionsCategory::OPTIONS);
}

/** libevent event log callback */
static void libevent_log_cb(int severity, const char *msg) {
#ifndef EVENT_LOG_ERR
// EVENT_LOG_ERR was added in 2.0.19; but before then _EVENT_LOG_ERR existed.
#define EVENT_LOG_ERR _EVENT_LOG_ERR
#endif
    // Ignore everything other than errors
    if (severity >= EVENT_LOG_ERR) {
        throw std::runtime_error(strprintf("libevent error: %s", msg));
    }
}

//////////////////////////////////////////////////////////////////////////////
//
// Start
//

//
// Exception thrown on connection error.  This error is used to determine when
// to wait if -rpcwait is given.
//
class CConnectionFailed : public std::runtime_error {
public:
    explicit inline CConnectionFailed(const std::string &msg)
        : std::runtime_error(msg) {}
};

//
// This function returns either one of EXIT_ codes when it's expected to stop
// the process or CONTINUE_EXECUTION when it's expected to continue further.
//
static int AppInitRPC(int argc, char *argv[]) {
    //
    // Parameters
    //
    SetupCliArgs(gArgs);
    std::string error;
    if (!gArgs.ParseParameters(argc, argv, error)) {
        tfm::format(std::cerr, "Error parsing command line arguments: %s\n",
                    error);
        return EXIT_FAILURE;
    }
    if (argc < 2 || HelpRequested(gArgs) || gArgs.IsArgSet("-version")) {
        std::string strUsage =
            PACKAGE_NAME " RPC client version " + FormatFullVersion() + "\n";
        if (!gArgs.IsArgSet("-version")) {
            strUsage += "\n"
                        "Usage:  bitcoin-cli [options] <command> [params]  "
                        "Send command to " PACKAGE_NAME "\n"
                        "or:     bitcoin-cli [options] -named <command> "
                        "[name=value]...  Send command to " PACKAGE_NAME
                        " (with named arguments)\n"
                        "or:     bitcoin-cli [options] help                "
                        "List commands\n"
                        "or:     bitcoin-cli [options] help <command>      Get "
                        "help for a command\n";

            strUsage += "\n" + gArgs.GetHelpMessage();
        }

        tfm::format(std::cout, "%s", strUsage);
        if (argc < 2) {
            tfm::format(std::cerr, "Error: too few parameters\n");
            return EXIT_FAILURE;
        }
        return EXIT_SUCCESS;
    }
    if (!CheckDataDirOption()) {
        tfm::format(std::cerr,
                    "Error: Specified data directory \"%s\" does not exist.\n",
                    gArgs.GetArg("-datadir", ""));
        return EXIT_FAILURE;
    }
    if (!gArgs.ReadConfigFiles(error, true)) {
        tfm::format(std::cerr, "Error reading configuration file: %s\n", error);
        return EXIT_FAILURE;
    }
    // Check for -chain, -testnet or -regtest parameter (BaseParams() calls are
    // only valid after this clause)
    try {
        SelectBaseParams(gArgs.GetChainName());
    } catch (const std::exception &e) {
        tfm::format(std::cerr, "Error: %s\n", e.what());
        return EXIT_FAILURE;
    }
    return CONTINUE_EXECUTION;
}

/** Reply structure for request_done to fill in */
struct HTTPReply {
    HTTPReply() : status(0), error(-1) {}

    int status;
    int error;
    std::string body;
};

static std::string http_errorstring(int code) {
    switch (code) {
#if LIBEVENT_VERSION_NUMBER >= 0x02010300
        case EVREQ_HTTP_TIMEOUT:
            return "timeout reached";
        case EVREQ_HTTP_EOF:
            return "EOF reached";
        case EVREQ_HTTP_INVALID_HEADER:
            return "error while reading header, or invalid header";
        case EVREQ_HTTP_BUFFER_ERROR:
            return "error encountered while reading or writing";
        case EVREQ_HTTP_REQUEST_CANCEL:
            return "request was canceled";
        case EVREQ_HTTP_DATA_TOO_LONG:
            return "response body is larger than allowed";
#endif
        default:
            return "unknown";
    }
}

static void http_request_done(struct evhttp_request *req, void *ctx) {
    HTTPReply *reply = static_cast<HTTPReply *>(ctx);

    if (req == nullptr) {
        /**
         * If req is nullptr, it means an error occurred while connecting: the
         * error code will have been passed to http_error_cb.
         */
        reply->status = 0;
        return;
    }

    reply->status = evhttp_request_get_response_code(req);

    struct evbuffer *buf = evhttp_request_get_input_buffer(req);
    if (buf) {
        size_t size = evbuffer_get_length(buf);
        const char *data = (const char *)evbuffer_pullup(buf, size);
        if (data) {
            reply->body = std::string(data, size);
        }
        evbuffer_drain(buf, size);
    }
}

#if LIBEVENT_VERSION_NUMBER >= 0x02010300
static void http_error_cb(enum evhttp_request_error err, void *ctx) {
    HTTPReply *reply = static_cast<HTTPReply *>(ctx);
    reply->error = err;
}
#endif

/**
 * Class that handles the conversion from a command-line to a JSON-RPC request,
 * as well as converting back to a JSON object that can be shown as result.
 */
class BaseRequestHandler {
public:
    virtual ~BaseRequestHandler() {}
    virtual UniValue PrepareRequest(const std::string &method,
                                    const std::vector<std::string> &args) = 0;
    virtual UniValue ProcessReply(const UniValue &batch_in) = 0;
};

/** Process getinfo requests */
class GetinfoRequestHandler : public BaseRequestHandler {
public:
    const int ID_NETWORKINFO = 0;
    const int ID_BLOCKCHAININFO = 1;
    const int ID_WALLETINFO = 2;
    const int ID_BALANCES = 3;

    /** Create a simulated `getinfo` request. */
    UniValue PrepareRequest(const std::string &method,
                            const std::vector<std::string> &args) override {
        if (!args.empty()) {
            throw std::runtime_error("-getinfo takes no arguments");
        }
        UniValue result(UniValue::VARR);
        result.push_back(
            JSONRPCRequestObj("getnetworkinfo", NullUniValue, ID_NETWORKINFO));
        result.push_back(JSONRPCRequestObj("getblockchaininfo", NullUniValue,
                                           ID_BLOCKCHAININFO));
        result.push_back(
            JSONRPCRequestObj("getwalletinfo", NullUniValue, ID_WALLETINFO));
        result.push_back(
            JSONRPCRequestObj("getbalances", NullUniValue, ID_BALANCES));
        return result;
    }

    /** Collect values from the batch and form a simulated `getinfo` reply. */
    UniValue ProcessReply(const UniValue &batch_in) override {
        UniValue result(UniValue::VOBJ);
        const std::vector<UniValue> batch = JSONRPCProcessBatchReply(batch_in);
        // Errors in getnetworkinfo() and getblockchaininfo() are fatal, pass
        // them on; getwalletinfo() and getbalances are allowed to fail if there
        // is no wallet.
        if (!batch[ID_NETWORKINFO]["error"].isNull()) {
            return batch[ID_NETWORKINFO];
        }
        if (!batch[ID_BLOCKCHAININFO]["error"].isNull()) {
            return batch[ID_BLOCKCHAININFO];
        }
        result.pushKV("version", batch[ID_NETWORKINFO]["result"]["version"]);
        result.pushKV("blocks", batch[ID_BLOCKCHAININFO]["result"]["blocks"]);
        result.pushKV("headers", batch[ID_BLOCKCHAININFO]["result"]["headers"]);
        result.pushKV(
            "verificationprogress",
            batch[ID_BLOCKCHAININFO]["result"]["verificationprogress"]);
        result.pushKV("timeoffset",
                      batch[ID_NETWORKINFO]["result"]["timeoffset"]);

        UniValue connections(UniValue::VOBJ);
        connections.pushKV("in",
                           batch[ID_NETWORKINFO]["result"]["connections_in"]);
        connections.pushKV("out",
                           batch[ID_NETWORKINFO]["result"]["connections_out"]);
        connections.pushKV("total",
                           batch[ID_NETWORKINFO]["result"]["connections"]);
        result.pushKV("connections", connections);

        result.pushKV("proxy",
                      batch[ID_NETWORKINFO]["result"]["networks"][0]["proxy"]);
        result.pushKV("difficulty",
                      batch[ID_BLOCKCHAININFO]["result"]["difficulty"]);
        result.pushKV("chain",
                      UniValue(batch[ID_BLOCKCHAININFO]["result"]["chain"]));
        if (!batch[ID_WALLETINFO]["result"].isNull()) {
            result.pushKV("keypoolsize",
                          batch[ID_WALLETINFO]["result"]["keypoolsize"]);
            if (!batch[ID_WALLETINFO]["result"]["unlocked_until"].isNull()) {
                result.pushKV("unlocked_until",
                              batch[ID_WALLETINFO]["result"]["unlocked_until"]);
            }
            result.pushKV("paytxfee",
                          batch[ID_WALLETINFO]["result"]["paytxfee"]);
        }
        if (!batch[ID_BALANCES]["result"].isNull()) {
            result.pushKV("balance",
                          batch[ID_BALANCES]["result"]["mine"]["trusted"]);
        }
        result.pushKV("relayfee", batch[ID_NETWORKINFO]["result"]["relayfee"]);
        result.pushKV("warnings", batch[ID_NETWORKINFO]["result"]["warnings"]);
        return JSONRPCReplyObj(result, NullUniValue, 1);
    }
};

/** Process netinfo requests */
class NetinfoRequestHandler : public BaseRequestHandler {
private:
    static constexpr int8_t UNKNOWN_NETWORK{-1};
    static constexpr uint8_t m_networks_size{3};
    const std::array<std::string, m_networks_size> m_networks{
        {"ipv4", "ipv6", "onion"}};
    //! Peer counts by (in/out/total, networks/total/block-relay)
    std::array<std::array<uint16_t, m_networks_size + 2>, 3> m_counts{{{}}};
    int8_t NetworkStringToId(const std::string &str) const {
        for (uint8_t i = 0; i < m_networks_size; ++i) {
            if (str == m_networks.at(i)) {
                return i;
            }
        }
        return UNKNOWN_NETWORK;
    }
    //! Optional user-supplied arg to set dashboard details level
    uint8_t m_details_level{0};
    bool DetailsRequested() const {
        return m_details_level > 0 && m_details_level < 5;
    }
    bool IsAddressSelected() const {
        return m_details_level == 2 || m_details_level == 4;
    }
    bool IsVersionSelected() const {
        return m_details_level == 3 || m_details_level == 4;
    }
    bool m_is_asmap_on{false};
    size_t m_max_addr_length{0};
    size_t m_max_age_length{4};
    size_t m_max_id_length{2};
    struct Peer {
        std::string addr;
        std::string sub_version;
        std::string network;
        std::string age;
        double min_ping;
        double ping;
        int64_t last_blck;
        int64_t last_recv;
        int64_t last_send;
        int64_t last_trxn;
        int id;
        int mapped_as;
        int version;
        bool is_block_relay;
        bool is_outbound;
        bool operator<(const Peer &rhs) const {
            return std::tie(is_outbound, min_ping) <
                   std::tie(rhs.is_outbound, rhs.min_ping);
        }
    };
    std::vector<Peer> m_peers;
    std::string ChainToString() const {
        if (gArgs.GetChainName() == CBaseChainParams::TESTNET) {
            return " testnet";
        }
        if (gArgs.GetChainName() == CBaseChainParams::REGTEST) {
            return " regtest";
        }
        return "";
    }
    std::string PingTimeToString(double seconds) const {
        if (seconds < 0) {
            return "";
        }
        const double milliseconds{round(1000 * seconds)};
        return milliseconds > 999999 ? "-" : ToString(milliseconds);
    }
<<<<<<< HEAD
    const int64_t m_time_now{count_seconds(Now<CliSeconds>())};
=======
    const int64_t m_time_now{
        TicksSinceEpoch<std::chrono::seconds>(CliClock::now())};
>>>>>>> 8262233f

public:
    static constexpr int ID_PEERINFO = 0;
    static constexpr int ID_NETWORKINFO = 1;

    UniValue PrepareRequest(const std::string &method,
                            const std::vector<std::string> &args) override {
        if (!args.empty()) {
            uint8_t n{0};
            if (ParseUInt8(args.at(0), &n)) {
                m_details_level = n;
            }
        }
        UniValue result(UniValue::VARR);
        result.push_back(
            JSONRPCRequestObj("getpeerinfo", NullUniValue, ID_PEERINFO));
        result.push_back(
            JSONRPCRequestObj("getnetworkinfo", NullUniValue, ID_NETWORKINFO));
        return result;
    }

    UniValue ProcessReply(const UniValue &batch_in) override {
        const std::vector<UniValue> batch{JSONRPCProcessBatchReply(batch_in)};
        if (!batch[ID_PEERINFO]["error"].isNull()) {
            return batch[ID_PEERINFO];
        }
        if (!batch[ID_NETWORKINFO]["error"].isNull()) {
            return batch[ID_NETWORKINFO];
        }

        const UniValue &networkinfo{batch[ID_NETWORKINFO]["result"]};
        if (networkinfo["version"].get_int() < 230000) {
            throw std::runtime_error("-netinfo requires bitcoind server to be "
                                     "running v0.23.0 and up");
        }

        // Count peer connection totals, and if DetailsRequested(), store peer
        // data in a vector of structs.
        for (const UniValue &peer : batch[ID_PEERINFO]["result"].getValues()) {
            const std::string network{peer["network"].get_str()};
            const int8_t network_id{NetworkStringToId(network)};
            if (network_id == UNKNOWN_NETWORK) {
                continue;
            }
            const bool is_outbound{!peer["inbound"].get_bool()};
            const bool is_block_relay{!peer["relaytxes"].get_bool()};
            // in/out by network
            ++m_counts.at(is_outbound).at(network_id);
            // in/out overall
            ++m_counts.at(is_outbound).at(m_networks_size);
            // total by network
            ++m_counts.at(2).at(network_id);
            // total overall
            ++m_counts.at(2).at(m_networks_size);
            if (is_block_relay) {
                // in/out block-relay
                ++m_counts.at(is_outbound).at(m_networks_size + 1);
                // total block-relay
                ++m_counts.at(2).at(m_networks_size + 1);
            }
            if (DetailsRequested()) {
                // Push data for this peer to the peers vector.
                const int peer_id{peer["id"].get_int()};
                const int mapped_as{peer["mapped_as"].isNull()
                                        ? 0
                                        : peer["mapped_as"].get_int()};
                const int version{peer["version"].get_int()};
                const int64_t conn_time{peer["conntime"].get_int64()};
                const int64_t last_blck{peer["last_block"].get_int64()};
                const int64_t last_recv{peer["lastrecv"].get_int64()};
                const int64_t last_send{peer["lastsend"].get_int64()};
                const int64_t last_trxn{peer["last_transaction"].get_int64()};
                const double min_ping{
                    peer["minping"].isNull() ? -1 : peer["minping"].get_real()};
                const double ping{peer["pingtime"].isNull()
                                      ? -1
                                      : peer["pingtime"].get_real()};
                const std::string addr{peer["addr"].get_str()};
                const std::string age{
                    conn_time == 0 ? ""
                                   : ToString((m_time_now - conn_time) / 60)};
                const std::string sub_version{peer["subver"].get_str()};
                m_peers.push_back({addr, sub_version, network, age, min_ping,
                                   ping, last_blck, last_recv, last_send,
                                   last_trxn, peer_id, mapped_as, version,
                                   is_block_relay, is_outbound});
                m_max_addr_length =
                    std::max(addr.length() + 1, m_max_addr_length);
                m_max_age_length = std::max(age.length(), m_max_age_length);
                m_max_id_length =
                    std::max(ToString(peer_id).length(), m_max_id_length);
                m_is_asmap_on |= (mapped_as != 0);
            }
        }

        // Generate report header.
        std::string result{strprintf("%s %s%s - %i%s\n\n", PACKAGE_NAME,
                                     FormatFullVersion(), ChainToString(),
                                     networkinfo["protocolversion"].get_int(),
                                     networkinfo["subversion"].get_str())};

        // Report detailed peer connections list sorted by direction and minimum
        // ping time.
        if (DetailsRequested() && !m_peers.empty()) {
            std::sort(m_peers.begin(), m_peers.end());
            result += strprintf(
                "Peer connections sorted by direction and min ping\n<-> relay  "
                " net  mping   ping send recv  txn  blk %*s ",
                m_max_age_length, "age");
            if (m_is_asmap_on) {
                result += " asmap ";
            }
            result += strprintf("%*s %-*s%s\n", m_max_id_length, "id",
                                IsAddressSelected() ? m_max_addr_length : 0,
                                IsAddressSelected() ? "address" : "",
                                IsVersionSelected() ? "version" : "");
            for (const Peer &peer : m_peers) {
                std::string version{ToString(peer.version) + peer.sub_version};
                result += strprintf(
                    "%3s %5s %5s%7s%7s%5s%5s%5s%5s %*s%*i %*s %-*s%s\n",
                    peer.is_outbound ? "out" : "in",
                    peer.is_block_relay ? "block" : "full", peer.network,
                    PingTimeToString(peer.min_ping),
                    PingTimeToString(peer.ping),
                    peer.last_send == 0 ? ""
                                        : ToString(m_time_now - peer.last_send),
                    peer.last_recv == 0 ? ""
                                        : ToString(m_time_now - peer.last_recv),
                    peer.last_trxn == 0
                        ? ""
                        : ToString((m_time_now - peer.last_trxn) / 60),
                    peer.last_blck == 0
                        ? ""
                        : ToString((m_time_now - peer.last_blck) / 60),
                    // variable spacing
                    m_max_age_length, peer.age,
                    // variable spacing
                    m_is_asmap_on ? 7 : 0,
                    m_is_asmap_on && peer.mapped_as != 0
                        ? ToString(peer.mapped_as)
                        : "",
                    // variable spacing
                    m_max_id_length, peer.id,
                    // variable spacing
                    IsAddressSelected() ? m_max_addr_length : 0,
                    IsAddressSelected() ? peer.addr : "",
                    IsVersionSelected() && version != "0" ? version : "");
            }
            result += strprintf(
                "                    ms     ms  sec  sec  min  min %*s\n\n",
                m_max_age_length, "min");
        }

        // Report peer connection totals by type.
        result += "        ipv4    ipv6   onion   total  block-relay\n";
        const std::array<std::string, 3> rows{{"in", "out", "total"}};
        for (uint8_t i = 0; i < m_networks_size; ++i) {
            result += strprintf("%-5s  %5i   %5i   %5i   %5i   %5i\n",
                                rows.at(i), m_counts.at(i).at(0),
                                m_counts.at(i).at(1), m_counts.at(i).at(2),
                                m_counts.at(i).at(m_networks_size),
                                m_counts.at(i).at(m_networks_size + 1));
        }

        // Report local addresses, ports, and scores.
        result += "\nLocal addresses";
        const std::vector<UniValue> &local_addrs{
            networkinfo["localaddresses"].getValues()};
        if (local_addrs.empty()) {
            result += ": n/a\n";
        } else {
            size_t max_addr_size{0};
            for (const UniValue &addr : local_addrs) {
                max_addr_size = std::max(addr["address"].get_str().length() + 1,
                                         max_addr_size);
            }
            for (const UniValue &addr : local_addrs) {
                result +=
                    strprintf("\n%-*s    port %6i    score %6i", max_addr_size,
                              addr["address"].get_str(), addr["port"].get_int(),
                              addr["score"].get_int());
            }
        }

        return JSONRPCReplyObj(UniValue{result}, NullUniValue, 1);
    }
};

/** Process RPC generatetoaddress request. */
class GenerateToAddressRequestHandler : public BaseRequestHandler {
public:
    UniValue PrepareRequest(const std::string &method,
                            const std::vector<std::string> &args) override {
        address_str = args.at(1);
        UniValue params{RPCConvertValues("generatetoaddress", args)};
        return JSONRPCRequestObj("generatetoaddress", params, 1);
    }

    UniValue ProcessReply(const UniValue &reply) override {
        UniValue result(UniValue::VOBJ);
        result.pushKV("address", address_str);
        result.pushKV("blocks", reply.get_obj()["result"]);
        return JSONRPCReplyObj(result, NullUniValue, 1);
    }

protected:
    std::string address_str;
};

/** Process default single requests */
class DefaultRequestHandler : public BaseRequestHandler {
public:
    UniValue PrepareRequest(const std::string &method,
                            const std::vector<std::string> &args) override {
        UniValue params;
        if (gArgs.GetBoolArg("-named", DEFAULT_NAMED)) {
            params = RPCConvertNamedValues(method, args);
        } else {
            params = RPCConvertValues(method, args);
        }
        return JSONRPCRequestObj(method, params, 1);
    }

    UniValue ProcessReply(const UniValue &reply) override {
        return reply.get_obj();
    }
};

static UniValue CallRPC(BaseRequestHandler *rh, const std::string &strMethod,
                        const std::vector<std::string> &args,
                        const std::optional<std::string> &rpcwallet = {}) {
    std::string host;
    // In preference order, we choose the following for the port:
    //     1. -rpcport
    //     2. port in -rpcconnect (ie following : in ipv4 or ]: in ipv6)
    //     3. default port for chain
    uint16_t port{BaseParams().RPCPort()};
    SplitHostPort(gArgs.GetArg("-rpcconnect", DEFAULT_RPCCONNECT), port, host);
    port = static_cast<uint16_t>(gArgs.GetIntArg("-rpcport", port));

    // Obtain event base
    raii_event_base base = obtain_event_base();

    // Synchronously look up hostname
    raii_evhttp_connection evcon =
        obtain_evhttp_connection_base(base.get(), host, port);

    // Set connection timeout
    {
        const int timeout =
            gArgs.GetIntArg("-rpcclienttimeout", DEFAULT_HTTP_CLIENT_TIMEOUT);
        if (timeout > 0) {
            evhttp_connection_set_timeout(evcon.get(), timeout);
        } else {
            // Indefinite request timeouts are not possible in libevent-http,
            // so we set the timeout to a very long time period instead.

            // Average length of year in Gregorian calendar
            constexpr int YEAR_IN_SECONDS = 31556952;
            evhttp_connection_set_timeout(evcon.get(), 5 * YEAR_IN_SECONDS);
        }
    }

    HTTPReply response;
    raii_evhttp_request req =
        obtain_evhttp_request(http_request_done, (void *)&response);
    if (req == nullptr) {
        throw std::runtime_error("create http request failed");
    }
#if LIBEVENT_VERSION_NUMBER >= 0x02010300
    evhttp_request_set_error_cb(req.get(), http_error_cb);
#endif

    // Get credentials
    std::string strRPCUserColonPass;
    bool failedToGetAuthCookie = false;
    if (gArgs.GetArg("-rpcpassword", "") == "") {
        // Try fall back to cookie-based authentication if no password is
        // provided
        if (!GetAuthCookie(&strRPCUserColonPass)) {
            failedToGetAuthCookie = true;
        }
    } else {
        strRPCUserColonPass = gArgs.GetArg("-rpcuser", "") + ":" +
                              gArgs.GetArg("-rpcpassword", "");
    }

    struct evkeyvalq *output_headers =
        evhttp_request_get_output_headers(req.get());
    assert(output_headers);
    evhttp_add_header(output_headers, "Host", host.c_str());
    evhttp_add_header(output_headers, "Connection", "close");
    evhttp_add_header(output_headers, "Content-Type", "application/json");
    evhttp_add_header(
        output_headers, "Authorization",
        (std::string("Basic ") + EncodeBase64(strRPCUserColonPass)).c_str());

    // Attach request data
    std::string strRequest = rh->PrepareRequest(strMethod, args).write() + "\n";
    struct evbuffer *output_buffer =
        evhttp_request_get_output_buffer(req.get());
    assert(output_buffer);
    evbuffer_add(output_buffer, strRequest.data(), strRequest.size());

    // check if we should use a special wallet endpoint
    std::string endpoint = "/";
    if (rpcwallet) {
        char *encodedURI =
            evhttp_uriencode(rpcwallet->data(), rpcwallet->size(), false);
        if (encodedURI) {
            endpoint = "/wallet/" + std::string(encodedURI);
            free(encodedURI);
        } else {
            throw CConnectionFailed("uri-encode failed");
        }
    }
    int r = evhttp_make_request(evcon.get(), req.get(), EVHTTP_REQ_POST,
                                endpoint.c_str());
    // ownership moved to evcon in above call
    req.release();
    if (r != 0) {
        throw CConnectionFailed("send http request failed");
    }

    event_base_dispatch(base.get());

    if (response.status == 0) {
        std::string responseErrorMessage;
        if (response.error != -1) {
            responseErrorMessage =
                strprintf(" (error code %d - \"%s\")", response.error,
                          http_errorstring(response.error));
        }
        throw CConnectionFailed(
            strprintf("Could not connect to the server %s:%d%s\n\nMake sure "
                      "the bitcoind server is running and that you are "
                      "connecting to the correct RPC port.",
                      host, port, responseErrorMessage));
    } else if (response.status == HTTP_UNAUTHORIZED) {
        if (failedToGetAuthCookie) {
            throw std::runtime_error(strprintf(
                "Could not locate RPC credentials. No authentication cookie "
                "could be found, and RPC password is not set.  See "
                "-rpcpassword and -stdinrpcpass.  Configuration file: (%s)",
                fs::PathToString(GetConfigFile(
                    gArgs.GetArg("-conf", BITCOIN_CONF_FILENAME)))));
        } else {
            throw std::runtime_error(
                "Authorization failed: Incorrect rpcuser or rpcpassword");
        }
    } else if (response.status == HTTP_SERVICE_UNAVAILABLE) {
        throw std::runtime_error(
            strprintf("Server response: %s", response.body));
    } else if (response.status >= 400 && response.status != HTTP_BAD_REQUEST &&
               response.status != HTTP_NOT_FOUND &&
               response.status != HTTP_INTERNAL_SERVER_ERROR) {
        throw std::runtime_error(
            strprintf("server returned HTTP error %d", response.status));
    } else if (response.body.empty()) {
        throw std::runtime_error("no response from server");
    }

    // Parse reply
    UniValue valReply(UniValue::VSTR);
    if (!valReply.read(response.body)) {
        throw std::runtime_error("couldn't parse reply from server");
    }
    const UniValue reply = rh->ProcessReply(valReply);
    if (reply.empty()) {
        throw std::runtime_error(
            "expected reply to have result, error and id properties");
    }

    return reply;
}

/**
 * ConnectAndCallRPC wraps CallRPC with -rpcwait and an exception handler.
 *
 * @param[in] rh         Pointer to RequestHandler.
 * @param[in] strMethod  Reference to const string method to forward to CallRPC.
 * @param[in] rpcwallet  Reference to const optional string wallet name to
 *                       forward to CallRPC.
 * @returns the RPC response as a UniValue object.
 * @throws a CConnectionFailed std::runtime_error if connection failed or RPC
 * server still in warmup.
 */
static UniValue
ConnectAndCallRPC(BaseRequestHandler *rh, const std::string &strMethod,
                  const std::vector<std::string> &args,
                  const std::optional<std::string> &rpcwallet = {}) {
    UniValue response(UniValue::VOBJ);
    // Execute and handle connection failures with -rpcwait.
    const bool fWait = gArgs.GetBoolArg("-rpcwait", false);
    do {
        try {
            response = CallRPC(rh, strMethod, args, rpcwallet);
            if (fWait) {
                const UniValue &error = find_value(response, "error");
                if (!error.isNull() &&
                    error["code"].get_int() == RPC_IN_WARMUP) {
                    throw CConnectionFailed("server in warmup");
                }
            }
            break; // Connection succeeded, no need to retry.
        } catch (const CConnectionFailed &) {
            if (fWait) {
                UninterruptibleSleep(std::chrono::milliseconds{1000});
            } else {
                throw;
            }
        }
    } while (fWait);
    return response;
}

/** Parse UniValue result to update the message to print to std::cout. */
static void ParseResult(const UniValue &result, std::string &strPrint) {
    if (result.isNull()) {
        return;
    }
    strPrint = result.isStr() ? result.get_str() : result.write(2);
}

/**
 * Parse UniValue error to update the message to print to std::cerr and the
 * code to return.
 */
static void ParseError(const UniValue &error, std::string &strPrint,
                       int &nRet) {
    if (error.isObject()) {
        const UniValue &err_code = find_value(error, "code");
        const UniValue &err_msg = find_value(error, "message");
        if (!err_code.isNull()) {
            strPrint = "error code: " + err_code.getValStr() + "\n";
        }
        if (err_msg.isStr()) {
            strPrint += ("error message:\n" + err_msg.get_str());
        }
        if (err_code.isNum() &&
            err_code.get_int() == RPC_WALLET_NOT_SPECIFIED) {
            strPrint += "\nTry adding \"-rpcwallet=<filename>\" option to "
                        "bitcoin-cli command line.";
        }
    } else {
        strPrint = "error: " + error.write();
    }
    nRet = abs(error["code"].get_int());
}

/**
 * GetWalletBalances calls listwallets; if more than one wallet is loaded, it
 * then fetches mine.trusted balances for each loaded wallet and pushes them to
 * `result`.
 *
 * @param result  Reference to UniValue object the wallet names and balances are
 *                pushed to.
 */
static void GetWalletBalances(UniValue &result) {
    DefaultRequestHandler rh;
    const UniValue listwallets =
        ConnectAndCallRPC(&rh, "listwallets", /* args=*/{});
    if (!find_value(listwallets, "error").isNull()) {
        return;
    }
    const UniValue &wallets = find_value(listwallets, "result");
    if (wallets.size() <= 1) {
        return;
    }

    UniValue balances(UniValue::VOBJ);
    for (const UniValue &wallet : wallets.getValues()) {
        const std::string wallet_name = wallet.get_str();
        const UniValue getbalances =
            ConnectAndCallRPC(&rh, "getbalances", /* args=*/{}, wallet_name);
        const UniValue &balance =
            find_value(getbalances, "result")["mine"]["trusted"];
        balances.pushKV(wallet_name, balance);
    }
    result.pushKV("balances", balances);
}

/**
 * Call RPC getnewaddress.
 * @returns getnewaddress response as a UniValue object.
 */
static UniValue GetNewAddress() {
    std::optional<std::string> wallet_name{};
    if (gArgs.IsArgSet("-rpcwallet")) {
        wallet_name = gArgs.GetArg("-rpcwallet", "");
    }
    DefaultRequestHandler rh;
    return ConnectAndCallRPC(&rh, "getnewaddress", /* args=*/{}, wallet_name);
}

/**
 * Check bounds and set up args for RPC generatetoaddress params: nblocks,
 * address, maxtries.
 * @param[in] address  Reference to const string address to insert into the
 *                     args.
 * @param     args     Reference to vector of string args to modify.
 */
static void SetGenerateToAddressArgs(const std::string &address,
                                     std::vector<std::string> &args) {
    if (args.size() > 2) {
        throw std::runtime_error(
            "too many arguments (maximum 2 for nblocks and maxtries)");
    }
    if (args.size() == 0) {
        args.emplace_back(DEFAULT_NBLOCKS);
    } else if (args.at(0) == "0") {
        throw std::runtime_error(
            "the first argument (number of blocks to generate, default: " +
            DEFAULT_NBLOCKS + ") must be an integer value greater than zero");
    }
    args.emplace(args.begin() + 1, address);
}

static int CommandLineRPC(int argc, char *argv[]) {
    std::string strPrint;
    int nRet = 0;
    try {
        // Skip switches
        while (argc > 1 && IsSwitchChar(argv[1][0])) {
            argc--;
            argv++;
        }
        std::string rpcPass;
        if (gArgs.GetBoolArg("-stdinrpcpass", false)) {
            NO_STDIN_ECHO();
            if (!StdinReady()) {
                fputs("RPC password> ", stderr);
                fflush(stderr);
            }
            if (!std::getline(std::cin, rpcPass)) {
                throw std::runtime_error("-stdinrpcpass specified but failed "
                                         "to read from standard input");
            }
            if (StdinTerminal()) {
                fputc('\n', stdout);
            }
            gArgs.ForceSetArg("-rpcpassword", rpcPass);
        }
        std::vector<std::string> args =
            std::vector<std::string>(&argv[1], &argv[argc]);
        if (gArgs.GetBoolArg("-stdinwalletpassphrase", false)) {
            NO_STDIN_ECHO();
            std::string walletPass;
            if (args.size() < 1 ||
                args[0].substr(0, 16) != "walletpassphrase") {
                throw std::runtime_error(
                    "-stdinwalletpassphrase is only applicable for "
                    "walletpassphrase(change)");
            }
            if (!StdinReady()) {
                fputs("Wallet passphrase> ", stderr);
                fflush(stderr);
            }
            if (!std::getline(std::cin, walletPass)) {
                throw std::runtime_error("-stdinwalletpassphrase specified but "
                                         "failed to read from standard input");
            }
            if (StdinTerminal()) {
                fputc('\n', stdout);
            }
            args.insert(args.begin() + 1, walletPass);
        }
        if (gArgs.GetBoolArg("-stdin", false)) {
            // Read one arg per line from stdin and append
            std::string line;
            while (std::getline(std::cin, line)) {
                args.push_back(line);
            }
            if (StdinTerminal()) {
                fputc('\n', stdout);
            }
        }
        std::unique_ptr<BaseRequestHandler> rh;
        std::string method;
        if (gArgs.IsArgSet("-getinfo")) {
            rh.reset(new GetinfoRequestHandler());
        } else if (gArgs.GetBoolArg("-generate", false)) {
            const UniValue getnewaddress{GetNewAddress()};
            const UniValue &error{find_value(getnewaddress, "error")};
            if (error.isNull()) {
                SetGenerateToAddressArgs(
                    find_value(getnewaddress, "result").get_str(), args);
                rh.reset(new GenerateToAddressRequestHandler());
            } else {
                ParseError(error, strPrint, nRet);
            }
        } else if (gArgs.GetBoolArg("-netinfo", false)) {
            rh.reset(new NetinfoRequestHandler());
        } else {
            rh.reset(new DefaultRequestHandler());
            if (args.size() < 1) {
                throw std::runtime_error(
                    "too few parameters (need at least command)");
            }
            method = args[0];
            // Remove trailing method name from arguments vector
            args.erase(args.begin());
        }

        if (nRet == 0) {
            // Perform RPC call
            std::optional<std::string> wallet_name{};
            if (gArgs.IsArgSet("-rpcwallet")) {
                wallet_name = gArgs.GetArg("-rpcwallet", "");
            }
            const UniValue reply =
                ConnectAndCallRPC(rh.get(), method, args, wallet_name);

            // Parse reply
            UniValue result = find_value(reply, "result");
            const UniValue &error = find_value(reply, "error");
            if (error.isNull()) {
                if (gArgs.IsArgSet("-getinfo") &&
                    !gArgs.IsArgSet("-rpcwallet")) {
                    // fetch multiwallet balances and append to result
                    GetWalletBalances(result);
                }
                ParseResult(result, strPrint);
            } else {
                ParseError(error, strPrint, nRet);
            }
        }
    } catch (const std::exception &e) {
        strPrint = std::string("error: ") + e.what();
        nRet = EXIT_FAILURE;
    } catch (...) {
        PrintExceptionContinue(nullptr, "CommandLineRPC()");
        throw;
    }

    if (strPrint != "") {
        tfm::format(nRet == 0 ? std::cout : std::cerr, "%s\n", strPrint);
    }
    return nRet;
}

#ifdef WIN32
// Export main() and ensure working ASLR on Windows.
// Exporting a symbol will prevent the linker from stripping
// the .reloc section from the binary, which is a requirement
// for ASLR. This is a temporary workaround until a fixed
// version of binutils is used for releases.
__declspec(dllexport) int main(int argc, char *argv[]) {
    util::WinCmdLineArgs winArgs;
    std::tie(argc, argv) = winArgs.get();
#else
int main(int argc, char *argv[]) {
#endif
    SetupEnvironment();
    if (!SetupNetworking()) {
        tfm::format(std::cerr, "Error: Initializing networking failed\n");
        return EXIT_FAILURE;
    }
    event_set_log_callback(&libevent_log_cb);

    try {
        int ret = AppInitRPC(argc, argv);
        if (ret != CONTINUE_EXECUTION) {
            return ret;
        }
    } catch (const std::exception &e) {
        PrintExceptionContinue(&e, "AppInitRPC()");
        return EXIT_FAILURE;
    } catch (...) {
        PrintExceptionContinue(nullptr, "AppInitRPC()");
        return EXIT_FAILURE;
    }

    int ret = EXIT_FAILURE;
    try {
        ret = CommandLineRPC(argc, argv);
    } catch (const std::exception &e) {
        PrintExceptionContinue(&e, "CommandLineRPC()");
    } catch (...) {
        PrintExceptionContinue(nullptr, "CommandLineRPC()");
    }
    return ret;
}<|MERGE_RESOLUTION|>--- conflicted
+++ resolved
@@ -39,10 +39,6 @@
 // trivial to get the mocked time from the server, nor is it needed for now, so
 // just use a plain system_clock.
 using CliClock = std::chrono::system_clock;
-<<<<<<< HEAD
-using CliSeconds = std::chrono::time_point<CliClock, std::chrono::seconds>;
-=======
->>>>>>> 8262233f
 
 const std::function<std::string(const char *)> G_TRANSLATION_FUN = nullptr;
 
@@ -479,12 +475,8 @@
         const double milliseconds{round(1000 * seconds)};
         return milliseconds > 999999 ? "-" : ToString(milliseconds);
     }
-<<<<<<< HEAD
-    const int64_t m_time_now{count_seconds(Now<CliSeconds>())};
-=======
     const int64_t m_time_now{
         TicksSinceEpoch<std::chrono::seconds>(CliClock::now())};
->>>>>>> 8262233f
 
 public:
     static constexpr int ID_PEERINFO = 0;
