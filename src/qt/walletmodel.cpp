--- conflicted
+++ resolved
@@ -279,11 +279,7 @@
 
     CDataStream ssTx(SER_NETWORK, PROTOCOL_VERSION);
     ssTx << *newTx;
-<<<<<<< HEAD
-    transaction_array.append((const char *)&(ssTx[0]), ssTx.size());
-=======
     transaction_array.append((const char *)ssTx.data(), ssTx.size());
->>>>>>> 8262233f
 
     // Add addresses / update labels that we've sent to the address book, and
     // emit coinsSent signal for each recipient
