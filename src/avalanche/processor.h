// Copyright (c) 2018-2019 The Bitcoin developers
// Distributed under the MIT software license, see the accompanying
// file COPYING or http://www.opensource.org/licenses/mit-license.php.

#ifndef BITCOIN_AVALANCHE_PROCESSOR_H
#define BITCOIN_AVALANCHE_PROCESSOR_H

#include <avalanche/config.h>
#include <avalanche/node.h>
#include <avalanche/proof.h>
#include <avalanche/proofcomparator.h>
#include <avalanche/protocol.h>
#include <avalanche/voterecord.h> // For AVALANCHE_MAX_INFLIGHT_POLL
#include <blockindex.h>
#include <blockindexcomparators.h>
#include <bloom.h>
#include <eventloop.h>
#include <interfaces/chain.h>
#include <interfaces/handler.h>
#include <key.h>
#include <net.h>
#include <primitives/transaction.h>
#include <rwcollection.h>
#include <util/variant.h>

#include <boost/multi_index/composite_key.hpp>
#include <boost/multi_index/hashed_index.hpp>
#include <boost/multi_index/member.hpp>
#include <boost/multi_index/ordered_index.hpp>
#include <boost/multi_index_container.hpp>

#include <atomic>
#include <chrono>
#include <cstdint>
#include <memory>
#include <unordered_map>
#include <variant>
#include <vector>

class ArgsManager;
class CConnman;
class CNode;
class CScheduler;
class Config;
class PeerManager;
struct bilingual_str;

/**
 * Maximum item that can be polled at once.
 */
static constexpr size_t AVALANCHE_MAX_ELEMENT_POLL = 16;

/**
 * How long before we consider that a query timed out.
 */
static constexpr std::chrono::milliseconds AVALANCHE_DEFAULT_QUERY_TIMEOUT{
    10000};

/**
 * The size of the finalized items filter. It should be large enough that an
 * influx of inventories cannot roll any particular item out of the filter on
 * demand. For example, transactions will roll blocks out of the filter.
 * Tracking many more items than can possibly be polled at once ensures that
 * recently polled items will come to a stable state on the network before
 * rolling out of the filter.
 */
static constexpr uint32_t AVALANCHE_FINALIZED_ITEMS_FILTER_NUM_ELEMENTS =
    AVALANCHE_MAX_INFLIGHT_POLL * 20;

namespace avalanche {

class Delegation;
class PeerManager;
class ProofRegistrationState;
struct VoteRecord;

enum struct VoteStatus : uint8_t {
    Invalid,
    Rejected,
    Accepted,
    Finalized,
    Stale,
};

using AnyVoteItem =
    std::variant<const ProofRef, const CBlockIndex *, const CTransactionRef>;

class VoteItemUpdate {
    AnyVoteItem item;
    VoteStatus status;

public:
    VoteItemUpdate(AnyVoteItem itemIn, VoteStatus statusIn)
        : item(std::move(itemIn)), status(statusIn) {}

    const VoteStatus &getStatus() const { return status; }
    const AnyVoteItem &getVoteItem() const { return item; }
};

class VoteMapComparator {
    const CTxMemPool *mempool{nullptr};

public:
    VoteMapComparator() {}
    VoteMapComparator(const CTxMemPool *mempoolIn) : mempool(mempoolIn) {}

    bool operator()(const AnyVoteItem &lhs, const AnyVoteItem &rhs) const {
        // If the variants are of different types, sort them by variant index
        if (lhs.index() != rhs.index()) {
            return lhs.index() < rhs.index();
        }

        return std::visit(
            variant::overloaded{
                [](const ProofRef &lhs, const ProofRef &rhs) {
                    return ProofComparatorByScore()(lhs, rhs);
                },
                [](const CBlockIndex *lhs, const CBlockIndex *rhs) {
                    // Reverse ordering so we get the highest work first
                    return CBlockIndexWorkComparator()(rhs, lhs);
                },
                [this](const CTransactionRef &lhs, const CTransactionRef &rhs) {
                    const TxId &lhsTxId = lhs->GetId();
                    const TxId &rhsTxId = rhs->GetId();

                    // If there is no mempool, sort by TxId. Note that polling
                    // for txs is currently not supported if there is no mempool
                    // so this is only a safety net.
                    if (!mempool) {
                        return lhsTxId < rhsTxId;
                    }

                    LOCK(mempool->cs);

                    auto lhsOptIter = mempool->GetIter(lhsTxId);
                    auto rhsOptIter = mempool->GetIter(rhsTxId);

                    // If the transactions are not in the mempool, tie by TxId
                    if (!lhsOptIter && !rhsOptIter) {
                        return lhsTxId < rhsTxId;
                    }

                    // If only one is in the mempool, pick that one
                    if (lhsOptIter.has_value() != rhsOptIter.has_value()) {
                        return !!lhsOptIter;
                    }

                    // Both are in the mempool, select the highest fee rate
                    // including the fee deltas
                    return CompareTxMemPoolEntryByModifiedFeeRate{}(
                        **lhsOptIter, **rhsOptIter);
                },
                [](const auto &lhs, const auto &rhs) {
                    // This serves 2 purposes:
                    //  - This makes sure that we don't forget to implement a
                    //    comparison case when adding a new variant type.
                    //  - This avoids having to write all the cross type cases
                    //    which are already handled by the index sort above.
                    //    Because the compiler has no way to determine that, we
                    //    cannot use static assertions here without having to
                    //    define the whole type matrix also.
                    assert(false);
                    // Return any bool, it's only there to make the compiler
                    // happy.
                    return false;
                },
            },
            lhs, rhs);
    }
};
using VoteMap = std::map<AnyVoteItem, VoteRecord, VoteMapComparator>;

struct query_timeout {};

namespace {
    struct AvalancheTest;
}

// FIXME Implement a proper notification handler for node disconnection instead
// of implementing the whole NetEventsInterface for a single interesting event.
class Processor final : public NetEventsInterface {
    Config avaconfig;
    CConnman *connman;
    ChainstateManager &chainman;
    CTxMemPool *mempool;

    /**
     * Items to run avalanche on.
     */
    RWCollection<VoteMap> voteRecords;

    /**
     * Keep track of peers and queries sent.
     */
    std::atomic<uint64_t> round;

    /**
     * Keep track of the peers and associated infos.
     */
    mutable Mutex cs_peerManager;
    std::unique_ptr<PeerManager> peerManager GUARDED_BY(cs_peerManager);

    struct Query {
        NodeId nodeid;
        uint64_t round;
        SteadyMilliseconds timeout;

        /**
         * We declare this as mutable so it can be modified in the multi_index.
         * This is ok because we do not use this field to index in anyway.
         *
         * /!\ Do not use any mutable field as index.
         */
        mutable std::vector<CInv> invs;
    };

    using QuerySet = boost::multi_index_container<
        Query,
        boost::multi_index::indexed_by<
            // index by nodeid/round
            boost::multi_index::hashed_unique<boost::multi_index::composite_key<
                Query,
                boost::multi_index::member<Query, NodeId, &Query::nodeid>,
                boost::multi_index::member<Query, uint64_t, &Query::round>>>,
            // sorted by timeout
            boost::multi_index::ordered_non_unique<
                boost::multi_index::tag<query_timeout>,
                boost::multi_index::member<Query, SteadyMilliseconds,
                                           &Query::timeout>>>>;

    RWCollection<QuerySet> queries;

    /** Data required to participate. */
    struct PeerData;
    std::unique_ptr<PeerData> peerData;
    CKey sessionKey;

    /** Event loop machinery. */
    EventLoop eventLoop;

    /**
     * Quorum management.
     */
    uint32_t minQuorumScore;
    double minQuorumConnectedScoreRatio;
    std::atomic<bool> quorumIsEstablished{false};
    std::atomic<bool> m_canShareLocalProof{false};
    int64_t minAvaproofsNodeCount;
    std::atomic<int64_t> avaproofsNodeCounter{0};

    /** Voting parameters. */
    const uint32_t staleVoteThreshold;
    const uint32_t staleVoteFactor;

    /** Registered interfaces::Chain::Notifications handler. */
    class NotificationsHandler;
    std::unique_ptr<interfaces::Handler> chainNotificationsHandler;

    mutable Mutex cs_finalizationTip;
    const CBlockIndex *finalizationTip GUARDED_BY(cs_finalizationTip){nullptr};

    mutable Mutex cs_delayedAvahelloNodeIds;
    /**
     * A list of the nodes that did not get our proof announced via avahello
     * yet because we had no inbound connection.
     */
    std::unordered_set<NodeId>
        delayedAvahelloNodeIds GUARDED_BY(cs_delayedAvahelloNodeIds);

    struct StakingReward {
        int blockheight;
        CScript winner;
        std::vector<CScript> acceptableWinners;
    };

    mutable Mutex cs_stakingRewards;
    std::unordered_map<BlockHash, StakingReward, SaltedUint256Hasher>
        stakingRewards GUARDED_BY(cs_stakingRewards);

    Processor(Config avaconfig, interfaces::Chain &chain, CConnman *connmanIn,
              ChainstateManager &chainman, CTxMemPool *mempoolIn,
              CScheduler &scheduler, std::unique_ptr<PeerData> peerDataIn,
              CKey sessionKeyIn, uint32_t minQuorumTotalScoreIn,
              double minQuorumConnectedScoreRatioIn,
              int64_t minAvaproofsNodeCountIn, uint32_t staleVoteThresholdIn,
              uint32_t staleVoteFactorIn, Amount stakeUtxoDustThresholdIn);

public:
    ~Processor();

    static std::unique_ptr<Processor>
    MakeProcessor(const ArgsManager &argsman, interfaces::Chain &chain,
                  CConnman *connman, ChainstateManager &chainman,
                  CTxMemPool *mempoolIn, CScheduler &scheduler,
                  bilingual_str &error);

<<<<<<< HEAD
    bool addToReconcile(const AnyVoteItem &item);
=======
    bool addToReconcile(const AnyVoteItem &item)
        EXCLUSIVE_LOCKS_REQUIRED(!cs_peerManager, !cs_finalizedItems);
>>>>>>> 8262233f
    /**
     * Wrapper around the addToReconcile for proofs that adds back the
     * finalization flag to the peer if it is not polled due to being recently
     * finalized.
     */
<<<<<<< HEAD
    bool reconcileOrFinalize(const ProofRef &proof);
    bool isAccepted(const AnyVoteItem &item) const;
    int getConfidence(const AnyVoteItem &item) const;

    bool isRecentlyFinalized(const uint256 &itemId) const;
    void clearFinalizedItems();
=======
    bool reconcileOrFinalize(const ProofRef &proof)
        EXCLUSIVE_LOCKS_REQUIRED(!cs_peerManager, !cs_finalizedItems);
    bool isAccepted(const AnyVoteItem &item) const;
    int getConfidence(const AnyVoteItem &item) const;

    bool isRecentlyFinalized(const uint256 &itemId) const
        EXCLUSIVE_LOCKS_REQUIRED(!cs_peerManager, !cs_finalizedItems);
    void clearFinalizedItems() EXCLUSIVE_LOCKS_REQUIRED(!cs_finalizedItems);
>>>>>>> 8262233f

    // TODO: Refactor the API to remove the dependency on avalanche/protocol.h
    void sendResponse(CNode *pfrom, Response response) const;
    bool registerVotes(NodeId nodeid, const Response &response,
                       std::vector<VoteItemUpdate> &updates, int &banscore,
                       std::string &error)
        EXCLUSIVE_LOCKS_REQUIRED(!cs_peerManager, !cs_finalizedItems,
                                 !cs_invalidatedBlocks, !cs_finalizationTip);

    template <typename Callable>
    auto withPeerManager(Callable &&func) const
        EXCLUSIVE_LOCKS_REQUIRED(!cs_peerManager) {
        LOCK(cs_peerManager);
        return func(*peerManager);
    }

    CPubKey getSessionPubKey() const;
    /**
     * @brief Send a avahello message
     *
     * @param pfrom The node to send the message to
     * @return True if a non-null delegation has been announced
     */
    bool sendHello(CNode *pfrom)
        EXCLUSIVE_LOCKS_REQUIRED(!cs_delayedAvahelloNodeIds);
    void sendDelayedAvahello()
        EXCLUSIVE_LOCKS_REQUIRED(!cs_delayedAvahelloNodeIds);

    ProofRef getLocalProof() const;
    ProofRegistrationState getLocalProofRegistrationState() const;

    /*
     * Return whether the avalanche service flag should be set.
     */
    bool isAvalancheServiceAvailable() { return !!peerData; }

    bool startEventLoop(CScheduler &scheduler);
    bool stopEventLoop();

    void avaproofsSent(NodeId nodeid) LOCKS_EXCLUDED(cs_main)
        EXCLUSIVE_LOCKS_REQUIRED(!cs_peerManager);
    int64_t getAvaproofsNodeCounter() const {
        return avaproofsNodeCounter.load();
    }
    bool isQuorumEstablished() LOCKS_EXCLUDED(cs_main)
        EXCLUSIVE_LOCKS_REQUIRED(!cs_peerManager, !cs_stakingRewards);
    bool canShareLocalProof();

<<<<<<< HEAD
    bool computeStakingReward(const CBlockIndex *pindex);
    bool eraseStakingRewardWinner(const BlockHash &prevBlockHash);
    void cleanupStakingRewards(const int minHeight);
    bool getStakingRewardWinner(const BlockHash &prevBlockHash,
                                CScript &winner) const;
    bool setStakingRewardWinner(const CBlockIndex *pprev,
                                const CScript &winner);
=======
    bool computeStakingReward(const CBlockIndex *pindex)
        EXCLUSIVE_LOCKS_REQUIRED(!cs_peerManager, !cs_stakingRewards);
    bool eraseStakingRewardWinner(const BlockHash &prevBlockHash)
        EXCLUSIVE_LOCKS_REQUIRED(!cs_stakingRewards);
    void cleanupStakingRewards(const int minHeight)
        EXCLUSIVE_LOCKS_REQUIRED(!cs_stakingRewards);
    bool getStakingRewardWinner(const BlockHash &prevBlockHash,
                                CScript &winner) const
        EXCLUSIVE_LOCKS_REQUIRED(!cs_stakingRewards);
    bool setStakingRewardWinner(const CBlockIndex *pprev, const CScript &winner)
        EXCLUSIVE_LOCKS_REQUIRED(!cs_stakingRewards);
>>>>>>> 8262233f

    // Implement NetEventInterface. Only FinalizeNode is of interest.
    void InitializeNode(const ::Config &config, CNode &pnode,
                        ServiceFlags our_services) override {}
    bool ProcessMessages(const ::Config &config, CNode *pnode,
                         std::atomic<bool> &interrupt) override {
        return false;
    }
    bool SendMessages(const ::Config &config, CNode *pnode) override {
        return false;
    }

    /** Handle removal of a node */
    void FinalizeNode(const ::Config &config,
                      const CNode &node) override LOCKS_EXCLUDED(cs_main)
        EXCLUSIVE_LOCKS_REQUIRED(!cs_peerManager, !cs_delayedAvahelloNodeIds);

private:
<<<<<<< HEAD
    void updatedBlockTip();
    void runEventLoop();
    void clearTimedoutRequests();
    std::vector<CInv> getInvsForNextPoll(bool forPoll = true);
=======
    void updatedBlockTip()
        EXCLUSIVE_LOCKS_REQUIRED(!cs_peerManager, !cs_finalizedItems);
    void runEventLoop()
        EXCLUSIVE_LOCKS_REQUIRED(!cs_peerManager, !cs_stakingRewards,
                                 !cs_finalizedItems);
    void clearTimedoutRequests() EXCLUSIVE_LOCKS_REQUIRED(!cs_peerManager);
    std::vector<CInv> getInvsForNextPoll(bool forPoll = true)
        EXCLUSIVE_LOCKS_REQUIRED(!cs_peerManager, !cs_finalizedItems);
>>>>>>> 8262233f
    bool sendHelloInternal(CNode *pfrom)
        EXCLUSIVE_LOCKS_REQUIRED(cs_delayedAvahelloNodeIds);
    AnyVoteItem getVoteItemFromInv(const CInv &inv) const
        EXCLUSIVE_LOCKS_REQUIRED(!cs_peerManager);

    /**
     * We don't need many blocks but a low false positive rate.
     * In the event of a false positive the node might skip polling this block.
     * Such a block will not get marked as finalized until it is reconsidered
     * for polling (if the filter changed its state) or another block is found.
     */
    mutable Mutex cs_invalidatedBlocks;
    CRollingBloomFilter invalidatedBlocks GUARDED_BY(cs_invalidatedBlocks){
        100, 0.0000001};

    /**
     * Rolling bloom filter to track recently finalized inventory items of any
     * type. Once placed in this filter, those items will not be polled again
     * unless they roll out. Note that this one filter tracks all types so
     * blocks may be rolled out by transaction activity for example.
     *
     * We want a low false positive rate to prevent accidentally not polling
     * for an item when it is first seen.
     */
    mutable Mutex cs_finalizedItems;
    CRollingBloomFilter finalizedItems GUARDED_BY(cs_finalizedItems){
        AVALANCHE_FINALIZED_ITEMS_FILTER_NUM_ELEMENTS, 0.0000001};

    struct IsWorthPolling {
        const Processor &processor;

        IsWorthPolling(const Processor &_processor) : processor(_processor){};

        bool operator()(const CBlockIndex *pindex) const
            LOCKS_EXCLUDED(cs_main);
        bool operator()(const ProofRef &proof) const
            LOCKS_EXCLUDED(cs_peerManager);
        bool operator()(const CTransactionRef &tx) const;
    };
    bool isWorthPolling(const AnyVoteItem &item) const
        EXCLUSIVE_LOCKS_REQUIRED(!cs_peerManager, !cs_finalizedItems);

    struct GetLocalAcceptance {
        const Processor &processor;

        GetLocalAcceptance(const Processor &_processor)
            : processor(_processor){};

        bool operator()(const CBlockIndex *pindex) const
            LOCKS_EXCLUDED(cs_main);
        bool operator()(const ProofRef &proof) const
            LOCKS_EXCLUDED(cs_peerManager);
        bool operator()(const CTransactionRef &tx) const;
    };
    bool getLocalAcceptance(const AnyVoteItem &item) const {
        return std::visit(GetLocalAcceptance(*this), item);
    }

    friend struct ::avalanche::AvalancheTest;
};

} // namespace avalanche

#endif // BITCOIN_AVALANCHE_PROCESSOR_H<|MERGE_RESOLUTION|>--- conflicted
+++ resolved
@@ -294,34 +294,21 @@
                   CTxMemPool *mempoolIn, CScheduler &scheduler,
                   bilingual_str &error);
 
-<<<<<<< HEAD
-    bool addToReconcile(const AnyVoteItem &item);
-=======
     bool addToReconcile(const AnyVoteItem &item)
         EXCLUSIVE_LOCKS_REQUIRED(!cs_peerManager, !cs_finalizedItems);
->>>>>>> 8262233f
     /**
      * Wrapper around the addToReconcile for proofs that adds back the
      * finalization flag to the peer if it is not polled due to being recently
      * finalized.
      */
-<<<<<<< HEAD
-    bool reconcileOrFinalize(const ProofRef &proof);
+    bool reconcileOrFinalize(const ProofRef &proof)
+        EXCLUSIVE_LOCKS_REQUIRED(!cs_peerManager, !cs_finalizedItems);
     bool isAccepted(const AnyVoteItem &item) const;
     int getConfidence(const AnyVoteItem &item) const;
 
-    bool isRecentlyFinalized(const uint256 &itemId) const;
-    void clearFinalizedItems();
-=======
-    bool reconcileOrFinalize(const ProofRef &proof)
-        EXCLUSIVE_LOCKS_REQUIRED(!cs_peerManager, !cs_finalizedItems);
-    bool isAccepted(const AnyVoteItem &item) const;
-    int getConfidence(const AnyVoteItem &item) const;
-
     bool isRecentlyFinalized(const uint256 &itemId) const
         EXCLUSIVE_LOCKS_REQUIRED(!cs_peerManager, !cs_finalizedItems);
     void clearFinalizedItems() EXCLUSIVE_LOCKS_REQUIRED(!cs_finalizedItems);
->>>>>>> 8262233f
 
     // TODO: Refactor the API to remove the dependency on avalanche/protocol.h
     void sendResponse(CNode *pfrom, Response response) const;
@@ -370,15 +357,6 @@
         EXCLUSIVE_LOCKS_REQUIRED(!cs_peerManager, !cs_stakingRewards);
     bool canShareLocalProof();
 
-<<<<<<< HEAD
-    bool computeStakingReward(const CBlockIndex *pindex);
-    bool eraseStakingRewardWinner(const BlockHash &prevBlockHash);
-    void cleanupStakingRewards(const int minHeight);
-    bool getStakingRewardWinner(const BlockHash &prevBlockHash,
-                                CScript &winner) const;
-    bool setStakingRewardWinner(const CBlockIndex *pprev,
-                                const CScript &winner);
-=======
     bool computeStakingReward(const CBlockIndex *pindex)
         EXCLUSIVE_LOCKS_REQUIRED(!cs_peerManager, !cs_stakingRewards);
     bool eraseStakingRewardWinner(const BlockHash &prevBlockHash)
@@ -390,7 +368,6 @@
         EXCLUSIVE_LOCKS_REQUIRED(!cs_stakingRewards);
     bool setStakingRewardWinner(const CBlockIndex *pprev, const CScript &winner)
         EXCLUSIVE_LOCKS_REQUIRED(!cs_stakingRewards);
->>>>>>> 8262233f
 
     // Implement NetEventInterface. Only FinalizeNode is of interest.
     void InitializeNode(const ::Config &config, CNode &pnode,
@@ -409,12 +386,6 @@
         EXCLUSIVE_LOCKS_REQUIRED(!cs_peerManager, !cs_delayedAvahelloNodeIds);
 
 private:
-<<<<<<< HEAD
-    void updatedBlockTip();
-    void runEventLoop();
-    void clearTimedoutRequests();
-    std::vector<CInv> getInvsForNextPoll(bool forPoll = true);
-=======
     void updatedBlockTip()
         EXCLUSIVE_LOCKS_REQUIRED(!cs_peerManager, !cs_finalizedItems);
     void runEventLoop()
@@ -423,7 +394,6 @@
     void clearTimedoutRequests() EXCLUSIVE_LOCKS_REQUIRED(!cs_peerManager);
     std::vector<CInv> getInvsForNextPoll(bool forPoll = true)
         EXCLUSIVE_LOCKS_REQUIRED(!cs_peerManager, !cs_finalizedItems);
->>>>>>> 8262233f
     bool sendHelloInternal(CNode *pfrom)
         EXCLUSIVE_LOCKS_REQUIRED(cs_delayedAvahelloNodeIds);
     AnyVoteItem getVoteItemFromInv(const CInv &inv) const
