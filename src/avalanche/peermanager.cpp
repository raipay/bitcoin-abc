--- conflicted
+++ resolved
@@ -488,7 +488,6 @@
             if (!getRemotePresenceStatus(peer.getProofId()).value_or(false)) {
                 newlyDanglingProofs.push_back(peer.proof);
             }
-<<<<<<< HEAD
         }
     }
 
@@ -507,26 +506,6 @@
         }
     }
 
-=======
-        }
-    }
-
-    // Similarly, check if we have dangling proofs that could be pulled back
-    // because the network says so.
-    std::vector<ProofRef> previouslyDanglingProofs;
-    danglingProofPool.forEachProof([&](const ProofRef &proof) {
-        if (getRemotePresenceStatus(proof->getId()).value_or(false)) {
-            previouslyDanglingProofs.push_back(proof);
-        }
-    });
-    for (const ProofRef &proof : previouslyDanglingProofs) {
-        danglingProofPool.removeProof(proof->getId());
-        if (registerProof(proof)) {
-            registeredProofs.insert(proof);
-        }
-    }
-
->>>>>>> 8262233f
     for (const ProofRef &proof : newlyDanglingProofs) {
         rejectProof(proof->getId(), RejectionMode::INVALIDATE);
         if (danglingProofPool.addProofIfPreferred(proof)) {
@@ -1143,8 +1122,6 @@
 
     return std::nullopt;
 }
-<<<<<<< HEAD
-=======
 
 bool PeerManager::dumpPeersToFile(const fs::path &dumpPath) const {
     try {
@@ -1258,5 +1235,4 @@
     return true;
 }
 
->>>>>>> 8262233f
 } // namespace avalanche