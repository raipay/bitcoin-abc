--- conflicted
+++ resolved
@@ -251,17 +251,6 @@
         node.connman->Stop();
     }
 
-<<<<<<< HEAD
-#if ENABLE_CHRONIK
-    chronik::Stop();
-#endif
-
-#if ENABLE_NNG
-    StopNngInterface();
-#endif
-
-=======
->>>>>>> 8262233f
     StopTorControl();
 
     // After everything has been shut down, but before things get flushed, stop
@@ -441,11 +430,6 @@
 
     // Hidden Options
     std::vector<std::string> hidden_args = {
-<<<<<<< HEAD
-        "-dbcrashratio", "-forcecompactdb", "-maxaddrtosend", "-parkdeepreorg",
-        "-automaticunparking", "-replayprotectionactivationtime",
-        "-enableminerfund", "-chronikallowpause",
-=======
         "-dbcrashratio",
         "-forcecompactdb",
         "-maxaddrtosend",
@@ -454,19 +438,13 @@
         "-replayprotectionactivationtime",
         "-enableminerfund",
         "-chronikallowpause",
->>>>>>> 8262233f
         // GUI args. These will be overwritten by SetupUIArgs for the GUI
         "-allowselfsignedrootcertificates", "-choosedatadir", "-lang=<lang>",
         "-min", "-resetguisettings", "-rootcertificates=<file>", "-splash",
         "-uiplatform",
-<<<<<<< HEAD
-        // TODO remove after the Nov. 2023 upgrade
-        "-cowperthwaiteactivationtime"};
-=======
         // TODO remove after the May. 2024 upgrade
         "-leekuanyewactivationtime",
     };
->>>>>>> 8262233f
 
     // Set all of the args and their help
     // When adding new options to the categories, please keep and ensure
