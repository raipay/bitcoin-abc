--- conflicted
+++ resolved
@@ -56,13 +56,8 @@
     # Removed arguments that now just print a helpful error message
     "-zapwallettxes",
     "-replayprotectionactivationtime",
-<<<<<<< HEAD
-    # Remove after Nov. 2023 upgrade
-    "-cowperthwaiteactivationtime",
-=======
     # Remove after May. 2024 upgrade
     "-leekuanyewactivationtime",
->>>>>>> 8262233f
 }
 
 
