[
 {
  "name": "abc-cmdline.py",
  "time": 14
 },
 {
  "name": "abc-get-invalid-block.py",
  "time": 1
 },
 {
  "name": "abc-invalid-chains.py",
  "time": 2
 },
 {
  "name": "abc-invalid-message.py",
  "time": 1
 },
 {
  "name": "abc-magnetic-anomaly-mining.py",
  "time": 1
 },
 {
  "name": "abc-mempool-coherence-on-activations.py",
  "time": 2
 },
 {
  "name": "abc-minimaldata.py",
  "time": 2
 },
 {
  "name": "abc-replay-protection.py",
  "time": 2
 },
 {
  "name": "abc-schnorr.py",
  "time": 2
 },
 {
  "name": "abc-schnorrmultisig.py",
  "time": 2
 },
 {
  "name": "abc-segwit-recovery.py",
  "time": 2
 },
 {
  "name": "abc-sync-chain.py",
  "time": 1
 },
 {
  "name": "abc-transaction-ordering.py",
  "time": 3
 },
 {
  "name": "abc_feature_avalanche_options.py",
  "time": 1
 },
 {
  "name": "abc_feature_minerfund.py",
  "time": 2
 },
 {
  "name": "abc_feature_parkedchain.py",
  "time": 11
 },
 {
  "name": "abc_feature_persist_avapeers.py",
  "time": 9
 },
 {
  "name": "abc_feature_parkedchain.py",
  "time": 11
 },
 {
  "name": "abc_feature_proof_cleanup.py",
  "time": 3
 },
 {
  "name": "abc_mempool_chainedtx.py",
  "time": 1
 },
 {
  "name": "abc_mining_basic.py",
  "time": 1
 },
 {
  "name": "abc_mining_stakingrewards.py",
  "time": 5
 },
 {
  "name": "abc_p2p_avalanche_cooldown.py",
  "time": 5
 },
 {
  "name": "abc_p2p_avalanche_peer_discovery.py",
  "time": 19
 },
 {
  "name": "abc_p2p_avalanche_policy_minerfund.py",
  "time": 13
 },
 {
  "name": "abc_p2p_avalanche_policy_stakingrewards.py",
  "time": 14
 },
 {
  "name": "abc_p2p_avalanche_proof_voting.py",
  "time": 28
 },
 {
  "name": "abc_p2p_avalanche_quorum.py",
  "time": 24
 },
 {
  "name": "abc_p2p_avalanche_remote_proofs.py",
  "time": 48
 },
 {
  "name": "abc_p2p_avalanche_transaction_voting.py",
  "time": 17
 },
 {
  "name": "abc_p2p_avalanche_voting.py",
  "time": 47
 },
 {
  "name": "abc_p2p_compactblocks.py",
  "time": 213
 },
 {
  "name": "abc_p2p_compactproofs.py",
  "time": 15
 },
 {
  "name": "abc_p2p_fullblocktest.py",
  "time": 26
 },
 {
  "name": "abc_p2p_getavaaddr.py",
<<<<<<< HEAD
  "time": 25
=======
  "time": 23
>>>>>>> cfdc3c75
 },
 {
  "name": "abc_p2p_proof_inventory.py",
  "time": 13
 },
 {
  "name": "abc_p2p_version_timestamp.py",
  "time": 1
 },
 {
  "name": "abc_rpc_addavalanchenode.py",
  "time": 1
 },
 {
  "name": "abc_rpc_avalancheproof.py",
  "time": 8
 },
 {
  "name": "abc_rpc_buildavalancheproof.py",
  "time": 1
 },
 {
  "name": "abc_rpc_ecash.py",
  "time": 1
 },
 {
  "name": "abc_rpc_excessiveblock.py",
  "time": 2
 },
 {
  "name": "abc_rpc_getavalancheinfo.py",
  "time": 15
 },
 {
  "name": "abc_rpc_getavalanchepeerinfo.py",
  "time": 10
 },
 {
  "name": "abc_rpc_getavalancheproofs.py",
  "time": 8
 },
 {
  "name": "abc_rpc_invalidateavalancheproof.py",
  "time": 2
 },
 {
  "name": "abc_rpc_isfinal.py",
  "time": 18
 },
 {
  "name": "abc_rpc_mocktime.py",
  "time": 0
 },
 {
  "name": "abc_wallet_dumpcoins.py",
  "time": 1
 },
 {
  "name": "abc_wallet_standardness.py",
  "time": 3
 },
 {
  "name": "chronik_avalanche.py",
  "time": 18
 },
 {
  "name": "chronik_block.py",
  "time": 2
 },
 {
  "name": "chronik_block_info.py",
  "time": 1
 },
 {
  "name": "chronik_block_txs.py",
  "time": 1
 },
 {
  "name": "chronik_blockchain_info.py",
  "time": 1
 },
 {
  "name": "chronik_blocks.py",
  "time": 1
 },
 {
  "name": "chronik_chronik_info.py",
  "time": 1
 },
 {
  "name": "chronik_cors.py",
  "time": 1
 },
 {
  "name": "chronik_disable_token_index.py",
  "time": 3
 },
 {
  "name": "chronik_disallow_prune.py",
  "time": 1
 },
 {
  "name": "chronik_lokad_id_group.py",
  "time": 3
 },
 {
  "name": "chronik_mempool_conflicts.py",
  "time": 1
 },
 {
  "name": "chronik_pause.py",
  "time": 2
 },
 {
  "name": "chronik_plugins_setup.py",
  "time": 1
 },
 {
  "name": "chronik_raw_tx.py",
  "time": 1
 },
 {
  "name": "chronik_resync.py",
  "time": 6
 },
 {
  "name": "chronik_script_confirmed_txs.py",
  "time": 5
 },
 {
  "name": "chronik_script_history.py",
  "time": 3
 },
 {
  "name": "chronik_script_unconfirmed_txs.py",
  "time": 1
 },
 {
  "name": "chronik_script_utxos.py",
  "time": 1
 },
 {
  "name": "chronik_serve.py",
  "time": 2
 },
 {
  "name": "chronik_shutdown.py",
  "time": 75
 },
 {
  "name": "chronik_shutdown.py",
  "time": 70
 },
 {
  "name": "chronik_spent_by.py",
  "time": 1
 },
 {
  "name": "chronik_token_alp.py",
  "time": 2
 },
 {
  "name": "chronik_token_broadcast_txs.py",
  "time": 1
 },
 {
  "name": "chronik_token_burn.py",
  "time": 1
 },
 {
  "name": "chronik_token_id_group.py",
  "time": 1
 },
 {
  "name": "chronik_token_parse_failure.py",
  "time": 1
 },
 {
  "name": "chronik_token_script_group.py",
  "time": 1
 },
 {
  "name": "chronik_token_slp_fungible.py",
  "time": 1
 },
 {
  "name": "chronik_token_slp_mint_vault.py",
  "time": 1
 },
 {
  "name": "chronik_token_slp_nft1.py",
  "time": 1
 },
 {
  "name": "chronik_tx.py",
  "time": 1
 },
 {
  "name": "chronik_tx_removal_order.py",
  "time": 1
 },
 {
  "name": "chronik_ws.py",
  "time": 9
 },
 {
  "name": "chronik_ws_ordering.py",
  "time": 15
 },
 {
  "name": "chronik_ws_ping.py",
  "time": 6
 },
 {
  "name": "chronik_ws_script.py",
  "time": 15
 },
 {
  "name": "example_test.py",
  "time": 1
 },
 {
  "name": "feature_abortnode.py",
  "time": 31
 },
 {
  "name": "feature_addrman.py",
  "time": 3
 },
 {
  "name": "feature_anchors.py",
  "time": 2
 },
 {
  "name": "feature_asmap.py",
  "time": 4
 },
 {
  "name": "feature_assumevalid.py",
  "time": 7
 },
 {
  "name": "feature_bind_extra.py",
  "time": 1
 },
 {
  "name": "feature_bip68_sequence.py",
  "time": 27
 },
 {
  "name": "feature_block.py",
  "time": 60
 },
 {
  "name": "feature_blockfilterindex_prune.py",
  "time": 6
 },
 {
  "name": "feature_blocksdir.py",
  "time": 1
 },
 {
  "name": "feature_cltv.py",
  "time": 3
 },
 {
  "name": "feature_coinstatsindex.py",
  "time": 3
 },
 {
  "name": "feature_config_args.py",
  "time": 14
 },
 {
  "name": "feature_csv_activation.py",
  "time": 15
 },
 {
  "name": "feature_dbcrash.py",
  "time": 1188
 },
 {
  "name": "feature_dersig.py",
  "time": 3
 },
 {
  "name": "feature_deterministic_chain_setup.py",
  "time": 1
 },
 {
  "name": "feature_dirsymlinks.py",
  "time": 1
 },
 {
  "name": "feature_fastprune.py",
  "time": 1
 },
 {
  "name": "feature_filelock.py",
  "time": 1
 },
 {
  "name": "feature_help.py",
  "time": 0
 },
 {
  "name": "feature_includeconf.py",
  "time": 2
 },
 {
  "name": "feature_init.py",
  "time": 7
 },
 {
  "name": "feature_loadblock.py",
  "time": 1
 },
 {
  "name": "feature_logging.py",
  "time": 3
 },
 {
  "name": "feature_maxtipage.py",
  "time": 4
 },
 {
  "name": "feature_maxuploadtarget.py",
  "time": 17
 },
 {
  "name": "feature_minchainwork.py",
  "time": 10
 },
 {
  "name": "feature_notifications.py",
  "time": 5
 },
 {
  "name": "feature_proxy.py",
  "time": 1
 },
 {
  "name": "feature_pruning.py",
  "time": 140
 },
 {
  "name": "feature_reindex.py",
  "time": 3
 },
 {
  "name": "feature_remove_pruned_files_on_startup.py",
  "time": 2
 },
 {
  "name": "feature_settings.py",
  "time": 2
 },
 {
  "name": "feature_shutdown.py",
  "time": 1
 },
 {
  "name": "feature_tx_version.py",
  "time": 3
 },
 {
  "name": "feature_uaclient.py",
  "time": 6
 },
 {
  "name": "feature_uacomment.py",
  "time": 2
 },
 {
  "name": "feature_utxo_set_hash.py",
  "time": 1
 },
 {
  "name": "interface_bitcoin_cli.py",
  "time": 3
 },
 {
  "name": "interface_http.py",
  "time": 1
 },
 {
  "name": "interface_rest.py",
  "time": 18
 },
 {
  "name": "interface_rpc.py",
  "time": 1
 },
 {
  "name": "interface_zmq.py",
  "time": 12
 },
 {
  "name": "mempool_accept.py",
  "time": 2
 },
 {
  "name": "mempool_expiry.py",
  "time": 1
 },
 {
  "name": "mempool_limit.py",
  "time": 3
 },
 {
  "name": "mempool_packages.py",
  "time": 5
 },
 {
  "name": "mempool_persist.py",
  "time": 20
 },
 {
  "name": "mempool_reorg.py",
  "time": 2
 },
 {
  "name": "mempool_resurrect.py",
  "time": 1
 },
 {
  "name": "mempool_spend_coinbase.py",
  "time": 1
 },
 {
  "name": "mempool_unbroadcast.py",
  "time": 8
 },
 {
  "name": "mempool_updatefromblock.py",
  "time": 10
 },
 {
  "name": "mining_basic.py",
  "time": 2
 },
 {
  "name": "mining_getblocktemplate_longpoll.py",
  "time": 67
 },
 {
  "name": "mining_prioritisetransaction.py",
  "time": 12
 },
 {
  "name": "p2p_add_connections.py",
  "time": 15
 },
 {
  "name": "p2p_addr_relay.py",
  "time": 15
 },
 {
  "name": "p2p_addrfetch.py",
  "time": 1
 },
 {
  "name": "p2p_addrv2_relay.py",
  "time": 1
 },
 {
  "name": "p2p_block_sync.py",
  "time": 2
 },
 {
  "name": "p2p_blockfilters.py",
  "time": 10
 },
 {
  "name": "p2p_blocksonly.py",
  "time": 10
 },
 {
  "name": "p2p_compactblocks.py",
  "time": 5
 },
 {
  "name": "p2p_compactblocks_blocksonly.py",
  "time": 2
 },
 {
  "name": "p2p_compactblocks_hb.py",
  "time": 12
 },
 {
  "name": "p2p_disconnect_ban.py",
  "time": 2
 },
 {
  "name": "p2p_dos_header_tree.py",
  "time": 2
 },
 {
  "name": "p2p_eviction.py",
  "time": 26
 },
 {
  "name": "p2p_feefilter.py",
  "time": 4
 },
 {
  "name": "p2p_filter.py",
  "time": 3
 },
 {
  "name": "p2p_fingerprint.py",
  "time": 1
 },
 {
  "name": "p2p_getaddr_caching.py",
  "time": 5
 },
 {
  "name": "p2p_getdata.py",
  "time": 1
 },
 {
  "name": "p2p_headers_sync_with_minchainwork.py",
  "time": 13
 },
 {
  "name": "p2p_i2p_ports.py",
  "time": 3
 },
 {
  "name": "p2p_ibd_stalling.py",
  "time": 6
 },
 {
  "name": "p2p_ibd_txrelay.py",
  "time": 1
 },
 {
  "name": "p2p_initial_headers_sync.py",
  "time": 1
 },
 {
  "name": "p2p_inv_download.py",
  "time": 57
 },
 {
  "name": "p2p_invalid_block.py",
  "time": 1
 },
 {
  "name": "p2p_invalid_locator.py",
  "time": 1
 },
 {
  "name": "p2p_invalid_messages.py",
  "time": 11
 },
 {
  "name": "p2p_invalid_tx.py",
  "time": 5
 },
 {
  "name": "p2p_leak.py",
  "time": 6
 },
 {
  "name": "p2p_leak_tx.py",
  "time": 1
 },
 {
  "name": "p2p_message_capture.py",
  "time": 1
 },
 {
  "name": "p2p_nobloomfilter_messages.py",
  "time": 1
 },
 {
  "name": "p2p_node_network_limited.py",
  "time": 9
 },
 {
  "name": "p2p_permissions.py",
  "time": 9
 },
 {
  "name": "p2p_ping.py",
  "time": 1
 },
 {
  "name": "p2p_sendheaders.py",
  "time": 15
 },
 {
  "name": "p2p_timeouts.py",
  "time": 1
 },
 {
  "name": "p2p_unrequested_blocks.py",
  "time": 3
 },
 {
  "name": "rpc_bind.py",
  "time": 34
 },
 {
  "name": "rpc_bind.py --ipv4",
  "time": 1
 },
 {
  "name": "rpc_bind.py --ipv6",
  "time": 2
 },
 {
  "name": "rpc_bind.py --nonloopback",
  "time": 31
 },
 {
  "name": "rpc_blockchain.py",
  "time": 7
 },
 {
  "name": "rpc_createmultisig.py",
  "time": 2
 },
 {
  "name": "rpc_createmultisig.py --descriptors",
  "time": 2
 },
 {
  "name": "rpc_decodescript.py",
  "time": 0
 },
 {
  "name": "rpc_deprecated.py",
  "time": 19
 },
 {
  "name": "rpc_deriveaddresses.py",
  "time": 1
 },
 {
  "name": "rpc_deriveaddresses.py --usecli",
  "time": 1
 },
 {
  "name": "rpc_dumptxoutset.py",
  "time": 1
 },
 {
  "name": "rpc_estimatefee.py",
  "time": 2
 },
 {
  "name": "rpc_fundrawtransaction.py",
<<<<<<< HEAD
  "time": 10
=======
  "time": 8
>>>>>>> cfdc3c75
 },
 {
  "name": "rpc_fundrawtransaction.py --descriptors",
  "time": 6
 },
 {
  "name": "rpc_generate.py",
  "time": 1
 },
 {
  "name": "rpc_generateblock.py",
  "time": 1
 },
 {
  "name": "rpc_getblockfilter.py",
  "time": 1
 },
 {
  "name": "rpc_getblockfrompeer.py",
  "time": 1
 },
 {
  "name": "rpc_getblockstats.py",
  "time": 1
 },
 {
  "name": "rpc_getchaintips.py",
  "time": 3
 },
 {
  "name": "rpc_getdescriptorinfo.py",
  "time": 1
 },
 {
  "name": "rpc_help.py",
  "time": 1
 },
 {
  "name": "rpc_invalidateblock.py",
  "time": 1
 },
 {
  "name": "rpc_misc.py",
  "time": 2
 },
 {
  "name": "rpc_named_arguments.py",
  "time": 1
 },
 {
  "name": "rpc_net.py",
<<<<<<< HEAD
  "time": 11
=======
  "time": 9
>>>>>>> cfdc3c75
 },
 {
  "name": "rpc_packages.py",
  "time": 1
 },
 {
  "name": "rpc_preciousblock.py",
  "time": 1
 },
 {
  "name": "rpc_psbt.py",
  "time": 29
 },
 {
  "name": "rpc_rawtransaction.py",
  "time": 10
 },
 {
  "name": "rpc_rawtransaction.py --descriptors",
<<<<<<< HEAD
  "time": 6
=======
  "time": 3
>>>>>>> cfdc3c75
 },
 {
  "name": "rpc_scantxoutset.py",
  "time": 2
 },
 {
  "name": "rpc_setban.py",
  "time": 2
 },
 {
  "name": "rpc_signmessage.py",
  "time": 0
 },
 {
  "name": "rpc_signrawtransaction.py",
  "time": 1
 },
 {
  "name": "rpc_signrawtransaction.py --descriptors",
  "time": 1
 },
 {
  "name": "rpc_txoutproof.py",
  "time": 1
 },
 {
  "name": "rpc_uptime.py",
  "time": 0
 },
 {
  "name": "rpc_users.py",
  "time": 5
 },
 {
  "name": "rpc_whitelist.py",
  "time": 1
 },
 {
  "name": "tool_wallet.py",
  "time": 4
 },
 {
  "name": "tool_wallet.py --descriptors",
  "time": 2
 },
 {
  "name": "wallet_abandonconflict.py",
  "time": 4
 },
 {
  "name": "wallet_address_types.py",
  "time": 12
 },
 {
  "name": "wallet_address_types.py --descriptors",
  "time": 7
 },
 {
  "name": "wallet_avoidreuse.py",
  "time": 4
 },
 {
  "name": "wallet_avoidreuse.py --descriptors",
  "time": 3
 },
 {
  "name": "wallet_backup.py",
  "time": 18
 },
 {
  "name": "wallet_balance.py",
  "time": 5
 },
 {
  "name": "wallet_balance.py --descriptors",
  "time": 5
 },
 {
  "name": "wallet_balance.py --descriptors",
  "time": 3
 },
 {
  "name": "wallet_basic.py",
  "time": 12
 },
 {
  "name": "wallet_coinbase_category.py",
  "time": 1
 },
 {
  "name": "wallet_create_tx.py",
  "time": 4
 },
 {
  "name": "wallet_createwallet.py",
  "time": 2
 },
 {
  "name": "wallet_createwallet.py --descriptors",
  "time": 2
 },
 {
  "name": "wallet_createwallet.py --usecli",
  "time": 3
 },
 {
  "name": "wallet_descriptor.py",
  "time": 5
 },
 {
  "name": "wallet_disable.py",
  "time": 0
 },
 {
  "name": "wallet_dump.py",
  "time": 4
 },
 {
  "name": "wallet_encryption.py",
  "time": 5
 },
 {
  "name": "wallet_encryption.py --descriptors",
  "time": 5
 },
 {
  "name": "wallet_groups.py",
  "time": 13
 },
 {
  "name": "wallet_hd.py",
  "time": 6
 },
 {
  "name": "wallet_hd.py --descriptors",
  "time": 4
 },
 {
  "name": "wallet_import_rescan.py",
  "time": 6
 },
 {
  "name": "wallet_import_with_label.py",
  "time": 1
 },
 {
  "name": "wallet_importdescriptors.py",
<<<<<<< HEAD
  "time": 4
=======
  "time": 5
>>>>>>> cfdc3c75
 },
 {
  "name": "wallet_importmulti.py",
  "time": 2
 },
 {
  "name": "wallet_importprunedfunds.py",
  "time": 2
 },
 {
  "name": "wallet_importprunedfunds.py --descriptors",
  "time": 1
 },
 {
  "name": "wallet_keypool.py",
  "time": 2
 },
 {
  "name": "wallet_keypool_topup.py",
  "time": 3
 },
 {
  "name": "wallet_keypool_topup.py --descriptors",
  "time": 3
 },
 {
  "name": "wallet_labels.py",
  "time": 1
 },
 {
  "name": "wallet_labels.py --descriptors",
  "time": 1
 },
 {
  "name": "wallet_listreceivedby.py",
  "time": 6
 },
 {
  "name": "wallet_listsinceblock.py",
<<<<<<< HEAD
  "time": 6
=======
  "time": 4
>>>>>>> cfdc3c75
 },
 {
  "name": "wallet_listsinceblock.py --descriptors",
  "time": 2
 },
 {
  "name": "wallet_listtransactions.py",
  "time": 4
 },
 {
  "name": "wallet_listtransactions.py --descriptors",
  "time": 3
 },
 {
  "name": "wallet_multiwallet.py",
  "time": 36
 },
 {
  "name": "wallet_multiwallet.py --descriptors",
  "time": 36
 },
 {
  "name": "wallet_multiwallet.py --usecli",
  "time": 9
 },
 {
  "name": "wallet_reorgsrestore.py",
  "time": 3
 },
 {
  "name": "wallet_resendwallettransactions.py",
  "time": 6
 },
 {
  "name": "wallet_send.py",
  "time": 7
 },
 {
  "name": "wallet_startup.py",
  "time": 2
 },
 {
  "name": "wallet_timelock.py",
  "time": 1
 },
 {
  "name": "wallet_txn_clone.py",
  "time": 1
 },
 {
  "name": "wallet_txn_clone.py --mineblock",
  "time": 2
 },
 {
  "name": "wallet_txn_doublespend.py",
  "time": 1
 },
 {
  "name": "wallet_txn_doublespend.py --mineblock",
  "time": 2
 },
 {
  "name": "wallet_watchonly.py",
  "time": 1
 },
 {
  "name": "wallet_watchonly.py --usecli",
  "time": 1
 }
]<|MERGE_RESOLUTION|>--- conflicted
+++ resolved
@@ -137,11 +137,7 @@
  },
  {
   "name": "abc_p2p_getavaaddr.py",
-<<<<<<< HEAD
-  "time": 25
-=======
   "time": 23
->>>>>>> cfdc3c75
  },
  {
   "name": "abc_p2p_proof_inventory.py",
@@ -797,11 +793,7 @@
  },
  {
   "name": "rpc_fundrawtransaction.py",
-<<<<<<< HEAD
-  "time": 10
-=======
   "time": 8
->>>>>>> cfdc3c75
  },
  {
   "name": "rpc_fundrawtransaction.py --descriptors",
@@ -853,11 +845,7 @@
  },
  {
   "name": "rpc_net.py",
-<<<<<<< HEAD
-  "time": 11
-=======
   "time": 9
->>>>>>> cfdc3c75
  },
  {
   "name": "rpc_packages.py",
@@ -877,11 +865,7 @@
  },
  {
   "name": "rpc_rawtransaction.py --descriptors",
-<<<<<<< HEAD
-  "time": 6
-=======
-  "time": 3
->>>>>>> cfdc3c75
+  "time": 3
  },
  {
   "name": "rpc_scantxoutset.py",
@@ -1029,11 +1013,7 @@
  },
  {
   "name": "wallet_importdescriptors.py",
-<<<<<<< HEAD
-  "time": 4
-=======
-  "time": 5
->>>>>>> cfdc3c75
+  "time": 5
  },
  {
   "name": "wallet_importmulti.py",
@@ -1073,11 +1053,7 @@
  },
  {
   "name": "wallet_listsinceblock.py",
-<<<<<<< HEAD
-  "time": 6
-=======
   "time": 4
->>>>>>> cfdc3c75
  },
  {
   "name": "wallet_listsinceblock.py --descriptors",
