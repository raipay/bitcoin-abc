#!/usr/bin/env python3
# Copyright (c) 2023 The Bitcoin developers
# Distributed under the MIT software license, see the accompanying
# file COPYING or http://www.opensource.org/licenses/mit-license.php.
"""Test the resolution of miner fund changes via avalanche."""
import random

from test_framework.avatools import can_find_inv_in_poll, get_ava_p2p_interface
from test_framework.blocktools import create_block, create_coinbase
from test_framework.cashaddr import decode
from test_framework.messages import (
    XEC,
    AvalancheVote,
    AvalancheVoteError,
    CTxOut,
    ToHex,
)
from test_framework.script import OP_EQUAL, OP_HASH160, CScript
from test_framework.test_framework import BitcoinTestFramework
from test_framework.txtools import pad_tx
from test_framework.util import assert_equal

LEGACY_MINER_FUND_RATIO = 8
MINER_FUND_RATIO = 32

MINER_FUND_ADDR = "ecregtest:prfhcnyqnl5cgrnmlfmms675w93ld7mvvq9jcw0zsn"
OTHER_MINER_FUND_ADDR = "ecregtest:pqv2r67sgz3qumufap3h2uuj0zfmnzuv8v38gtrh5v"
QUORUM_NODE_COUNT = 16
<<<<<<< HEAD

THE_FUTURE = 2100000000
=======
>>>>>>> 8262233f


class AvalancheMinerFundTest(BitcoinTestFramework):
    def set_test_params(self):
        self.setup_clean_chain = True
        self.num_nodes = 1
        self.extra_args = [
            [
                "-enableminerfund",
                "-avaproofstakeutxodustthreshold=1000000",
                "-avaproofstakeutxoconfirmations=1",
                "-avacooldown=0",
                "-avaminquorumstake=0",
                "-avaminavaproofsnodecount=0",
                "-whitelist=noban@127.0.0.1",
<<<<<<< HEAD
                f"-cowperthwaiteactivationtime={THE_FUTURE}",
=======
>>>>>>> 8262233f
            ],
        ]

    def run_for_ratio(self, ratio):
        node = self.nodes[0]
        initial_block_count = node.getblockcount()

        # Build a fake quorum of nodes.
        def get_quorum():
            return [
                get_ava_p2p_interface(self, node) for _ in range(0, QUORUM_NODE_COUNT)
            ]

        # Pick one node from the quorum for polling.
        quorum = get_quorum()
        poll_node = quorum[0]

        assert node.getavalancheinfo()["ready_to_poll"] is True

        # Get block reward
        coinbase = node.getblock(node.getbestblockhash(), 2)["tx"][0]
        block_reward = sum([vout["value"] for vout in coinbase["vout"]])
        policy_miner_fund_amount = int(block_reward * XEC * ratio / 100)

        def has_accepted_tip(tip_expected):
            hash_tip_final = int(tip_expected, 16)
            can_find_inv_in_poll(quorum, hash_tip_final)
            return node.getbestblockhash() == tip_expected

        def has_finalized_tip(tip_expected):
            hash_tip_final = int(tip_expected, 16)
            can_find_inv_in_poll(quorum, hash_tip_final)
            return node.isfinalblock(tip_expected)

        def create_cb_pay_to_address(address, miner_fund_amount):
            # Build a coinbase with no miner fund
            cb = create_coinbase(node.getblockcount() + 1)
            # Keep only the block reward output
            cb.vout = cb.vout[:1]
            # Change the block reward to account for the miner fund
            cb.vout[0].nValue = int(block_reward * XEC - miner_fund_amount)
            # Add the miner fund output
            if address and miner_fund_amount > 0:
                _, _, script_hash = decode(address)
                cb.vout.append(
                    CTxOut(
                        nValue=miner_fund_amount,
                        scriptPubKey=CScript([OP_HASH160, script_hash, OP_EQUAL]),
                    )
                )

            pad_tx(cb)
            cb.calc_sha256()
            return cb

        def assert_response(expected):
            response = poll_node.wait_for_avaresponse()
            r = response.response
            assert_equal(r.cooldown, 0)

            votes = r.votes
            assert_equal(len(votes), len(expected))
            for i in range(0, len(votes)):
                assert_equal(repr(votes[i]), repr(expected[i]))

        def new_block(tip, miner_fund_addr, miner_fund_amount):
            # Create a new block paying to the specified miner fund
            cb = create_cb_pay_to_address(miner_fund_addr, miner_fund_amount)
            block = create_block(
                int(tip, 16), cb, node.getblock(tip)["time"] + 1, version=4
            )
            block.solve()
            node.submitblock(ToHex(block))

            # Check the current tip is what we expect
            matches_policy = (
                miner_fund_addr == MINER_FUND_ADDR
                and miner_fund_amount >= policy_miner_fund_amount
            )
            expected_tip = block.hash if matches_policy else tip
            assert_equal(node.getbestblockhash(), expected_tip)

            # Poll and check the node votes what we expect
            poll_node.send_poll([block.sha256])
            expected_vote = (
                AvalancheVoteError.ACCEPTED
                if matches_policy
                else AvalancheVoteError.PARKED
            )
            assert_response([AvalancheVote(expected_vote, block.sha256)])

            # Vote yes on this block until the node accepts it
            self.wait_until(lambda: has_accepted_tip(block.hash))
            assert_equal(node.getbestblockhash(), block.hash)

            poll_node.send_poll([block.sha256])
            assert_response([AvalancheVote(AvalancheVoteError.ACCEPTED, block.sha256)])

            return block

        # Base cases that we always want to test
        cases = [
            # Normal miner fund as set by policy
            (MINER_FUND_ADDR, policy_miner_fund_amount),
            # Miner fund address changed but all else equal
            (OTHER_MINER_FUND_ADDR, policy_miner_fund_amount),
            # Pay no miner fund at all
            (None, 0),
        ]

        # Add some more random cases
        for _ in range(0, 10):
            addr = MINER_FUND_ADDR if random.randrange(0, 2) else OTHER_MINER_FUND_ADDR
            amount = random.randrange(0, policy_miner_fund_amount * 2)
            cases.append((addr, amount))

        # Shuffle the test cases so we get varied test coverage on the first
        # post-activation block over many test runs.
        random.shuffle(cases)
        for addr, amount in cases:
            self.log.info(
                f"Miner fund test case: address: {addr}, fund amount: {amount}"
            )
            new_block(node.getbestblockhash(), addr, amount)

        # Check a rejection case
        tip = node.getbestblockhash()
        self.log.info("Miner fund rejection test case")
        reject = new_block(tip, OTHER_MINER_FUND_ADDR, policy_miner_fund_amount).hash
        reject_hash = int(reject, 16)
        with node.wait_for_debug_log(
            [f"Avalanche invalidated block {reject}".encode()],
            chatty_callable=lambda: can_find_inv_in_poll(
                quorum, reject_hash, AvalancheVoteError.PARKED
            ),
        ):
            pass

        # Build a block on the accepted tip and the chain continues as normal
        tip = new_block(tip, MINER_FUND_ADDR, policy_miner_fund_amount).hash
        assert_equal(node.getbestblockhash(), tip)

        # Tip should finalize
        self.wait_until(lambda: has_finalized_tip(tip))

        # Check tip height for sanity
        assert_equal(
            node.getblockcount(),
            initial_block_count + QUORUM_NODE_COUNT + len(cases) + 1,
        )

    def run_test(self):
<<<<<<< HEAD
        self.run_for_ratio(LEGACY_MINER_FUND_RATIO)

        self.stop_nodes()
        self.start_nodes()
        self.nodes[0].setmocktime(THE_FUTURE)

=======
>>>>>>> 8262233f
        self.run_for_ratio(MINER_FUND_RATIO)


if __name__ == "__main__":
    AvalancheMinerFundTest().main()<|MERGE_RESOLUTION|>--- conflicted
+++ resolved
@@ -26,11 +26,6 @@
 MINER_FUND_ADDR = "ecregtest:prfhcnyqnl5cgrnmlfmms675w93ld7mvvq9jcw0zsn"
 OTHER_MINER_FUND_ADDR = "ecregtest:pqv2r67sgz3qumufap3h2uuj0zfmnzuv8v38gtrh5v"
 QUORUM_NODE_COUNT = 16
-<<<<<<< HEAD
-
-THE_FUTURE = 2100000000
-=======
->>>>>>> 8262233f
 
 
 class AvalancheMinerFundTest(BitcoinTestFramework):
@@ -46,10 +41,6 @@
                 "-avaminquorumstake=0",
                 "-avaminavaproofsnodecount=0",
                 "-whitelist=noban@127.0.0.1",
-<<<<<<< HEAD
-                f"-cowperthwaiteactivationtime={THE_FUTURE}",
-=======
->>>>>>> 8262233f
             ],
         ]
 
@@ -202,15 +193,6 @@
         )
 
     def run_test(self):
-<<<<<<< HEAD
-        self.run_for_ratio(LEGACY_MINER_FUND_RATIO)
-
-        self.stop_nodes()
-        self.start_nodes()
-        self.nodes[0].setmocktime(THE_FUTURE)
-
-=======
->>>>>>> 8262233f
         self.run_for_ratio(MINER_FUND_RATIO)
 
 
