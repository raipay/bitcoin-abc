--- conflicted
+++ resolved
@@ -244,18 +244,8 @@
     def resume(self) -> ChronikResponse:
         return self._request_get("/resume", pb.Empty)
 
-<<<<<<< HEAD
-    def ws(self, *, timeout=None) -> ChronikWs:
-        ws = websocket.WebSocket()
-        ws.connect(
-            f"{'wss' if self.https else 'ws'}://{self.host}:{self.port}/ws",
-            timeout=timeout,
-        )
-        return ChronikWs(ws)
-=======
     def ws(self, **kwargs) -> ChronikWs:
         return ChronikWs(self, **kwargs)
->>>>>>> 8262233f
 
 
 def _page_query_params(page=None, page_size=None) -> str:
