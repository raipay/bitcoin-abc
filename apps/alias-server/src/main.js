--- conflicted
+++ resolved
@@ -29,22 +29,6 @@
         returnMocks = false,
     ) {
         // Initialize websocket connection
-<<<<<<< HEAD
-        const aliasWebsocket = await initializeWebsocket(
-            chronik,
-            address,
-            db,
-            cache,
-            telegramBot,
-            channelId,
-            avalancheRpc,
-        );
-        if (aliasWebsocket && aliasWebsocket._subs && aliasWebsocket._subs[0]) {
-            const subscribedHash160 = aliasWebsocket._subs[0].scriptPayload;
-            console.log(`Websocket subscribed to ${subscribedHash160}`);
-        } else {
-            // Shutdown if the websocket does not connect on startup
-=======
         let aliasWebsocket;
         try {
             aliasWebsocket = await initializeWebsocket(
@@ -60,7 +44,6 @@
             console.log(
                 `Error initializing websocket connection, shutting down`,
             );
->>>>>>> 8262233f
             return false;
         }
 
