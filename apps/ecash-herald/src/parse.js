--- conflicted
+++ resolved
@@ -31,10 +31,7 @@
         // Parse coinbase string
         const coinbaseTx = txs[0];
         const miner = module.exports.getMinerFromCoinbaseTx(coinbaseTx, miners);
-<<<<<<< HEAD
-=======
         const staker = module.exports.getStakerFromCoinbaseTx(coinbaseTx);
->>>>>>> 8262233f
 
         // Start with i=1 to skip Coinbase tx
         let parsedTxs = [];
@@ -93,18 +90,13 @@
             hash,
             height,
             miner,
-<<<<<<< HEAD
-=======
             staker,
->>>>>>> 8262233f
             numTxs,
             parsedTxs,
             tokenIds,
             outputScripts,
         };
     },
-<<<<<<< HEAD
-=======
     getStakerFromCoinbaseTx: function (coinbaseTx) {
         const STAKING_ACTIVATION_HEIGHT = 818670;
         if (coinbaseTx.block.height < STAKING_ACTIVATION_HEIGHT) {
@@ -143,7 +135,6 @@
         // This can happen if a miner overpays staking rwds, underpays miner rwds
         return false;
     },
->>>>>>> 8262233f
     getMinerFromCoinbaseTx: function (coinbaseTx, knownMiners) {
         // get coinbase inputScript
         const testedCoinbaseScript = coinbaseTx.inputs[0].inputScript;
@@ -448,7 +439,6 @@
                 // has 4c000100 for last characters. 4c00 is just nothing.
                 // But you want to know 00 and have the correct array index
                 stackArray.push(data);
-<<<<<<< HEAD
             }
         }
 
@@ -495,54 +485,6 @@
 
                 break;
             }
-=======
-            }
-        }
-
-        // Get the protocolIdentifier, the first push
-        const protocolIdentifier = stackArray[0];
-
-        // Test for memo
-        // Memo prefixes are special in that they are two bytes instead of the usual four
-        // Also, memo has many prefixes, in that the action is also encoded in these two bytes
-        if (
-            protocolIdentifier.startsWith(opReturn.memo.prefix) &&
-            protocolIdentifier.length === 4
-        ) {
-            // If the protocol identifier is two bytes long (4 characters), parse for memo tx
-            // For now, send the same info to this function that it currently parses
-            // TODO parseMemoOutputScript needs to be refactored to use ecash-script
-            return module.exports.parseMemoOutputScript(stackArray);
-        }
-
-        // Test for other known apps with known msg processing methods
-        switch (protocolIdentifier) {
-            case opReturn.opReserved: {
-                // Parse for empp OP_RETURN
-                // Spec https://github.com/Bitcoin-ABC/bitcoin-abc/blob/master/chronik/bitcoinsuite-slp/src/empp/mod.rs
-                return module.exports.parseMultipushStack(stackArray);
-            }
-            case opReturn.knownApps.alias.prefix: {
-                app = opReturn.knownApps.alias.app;
-                /*
-                For now, parse and render alias txs by going through OP_RETURN
-                When aliases are live, refactor to use alias-server for validation
-                <protocolIdentifier> <version> <alias> <address type + hash>
-
-                Only parse the msg if the tx is constructed correctly
-                */
-                msg =
-                    stackArray.length === 4 && stackArray[1] === '00'
-                        ? prepareStringForTelegramHTML(
-                              Buffer.from(stackArray[2], 'hex').toString(
-                                  'utf8',
-                              ),
-                          )
-                        : 'Invalid alias registration';
-
-                break;
-            }
->>>>>>> 8262233f
             case opReturn.knownApps.airdrop.prefix: {
                 app = opReturn.knownApps.airdrop.app;
 
@@ -763,21 +705,6 @@
                               cachedTokenInfo.decimals,
                           )}`;
                 break;
-<<<<<<< HEAD
-            }
-
-            case 'GENESIS': {
-                // TODO
-                // Have not seen one of these in the wild yet
-                break;
-            }
-
-            case 'BURN': {
-                // TODO
-                // Have seen some in the wild but not in spec
-                break;
-            }
-=======
             }
 
             case 'GENESIS': {
@@ -814,30 +741,6 @@
             msg += opReturn.memo[actionCode];
             // Include a formatting spacer in between action code and newsworthy info
             msg += '|';
->>>>>>> 8262233f
-        }
-        // The rest of the parsing rules get quite complicated and should be handled in a dedicated library
-        // or indexer
-        return msg;
-    },
-    /**
-     * Parse a stackArray according to OP_RETURN rules to convert to a useful tg msg
-     * @param {Array} stackArray an array containing a hex string for every push of this memo OP_RETURN outputScript
-     * @returns {string} A useful string to describe this tx in a telegram msg
-     */
-    parseMemoOutputScript: function (stackArray) {
-        let app = opReturn.memo.app;
-        let msg = '';
-
-        // Get the action code from stackArray[0]
-        // For memo txs, this will be the last 2 characters of this initial push
-        const actionCode = stackArray[0].slice(-2);
-
-        if (Object.keys(opReturn.memo).includes(actionCode)) {
-            // If you parse for this action code, include its description in the tg msg
-            msg += opReturn.memo[actionCode];
-            // Include a formatting spacer in between action code and newsworthy info
-            msg += '|';
         }
 
         switch (actionCode) {
@@ -951,120 +854,6 @@
                 // Add a format spacer
                 msg += '|';
 
-<<<<<<< HEAD
-=======
-        switch (actionCode) {
-            case '01': // Set name <name> (1-217 bytes)
-            case '02': // Post memo <message> (1-217 bytes)
-            case '05': // Set profile text <text> (1-217 bytes)
-            case '0d': // Topic Follow <topic_name> (1-214 bytes)
-            case '0e': // Topic Unfollow <topic_name> (1-214 bytes)
-                // Action codes with only 1 push after the protocol identifier
-                // that is utf8 encoded
-
-                // Include decoded utf8 msg
-                // Make sure the OP_RETURN msg does not contain telegram html escape characters
-                msg += prepareStringForTelegramHTML(
-                    Buffer.from(stackArray[1], 'hex').toString('utf8'),
-                );
-                break;
-            case '03':
-                /**
-                 * 03 - Reply to memo
-                 * <tx_hash> (32 bytes)
-                 * <message> (1-184 bytes)
-                 */
-
-                // The tx hash is in hex, not utf8 encoded
-                // For now, we don't have much to do with this txid in a telegram bot
-
-                // Link to the liked or reposted memo
-                // Do not remove tg escape characters as you want this to parse
-                msg += `<a href="${config.blockExplorer}/tx/${stackArray[1]}">memo</a>`;
-
-                // Include a formatting spacer
-                msg += '|';
-
-                // Add the reply
-                msg += prepareStringForTelegramHTML(
-                    Buffer.from(stackArray[2], 'hex').toString('utf8'),
-                );
-                break;
-            case '04':
-                /**
-                 * 04 - Like / tip memo <tx_hash> (32 bytes)
-                 */
-
-                // Link to the liked or reposted memo
-                msg += `<a href="${config.blockExplorer}/tx/${stackArray[1]}">memo</a>`;
-                break;
-            case '0b': {
-                // 0b - Repost memo <tx_hash> (32 bytes) <message> (0-184 bytes)
-
-                // Link to the liked or reposted memo
-                msg += `<a href="${config.blockExplorer}/tx/${stackArray[1]}">memo</a>`;
-
-                // Include a formatting spacer
-                msg += '|';
-
-                // Add the msg
-                msg += prepareStringForTelegramHTML(
-                    Buffer.from(stackArray[2], 'hex').toString('utf8'),
-                );
-
-                break;
-            }
-            case '06':
-            case '07':
-            case '16':
-            case '17': {
-                /**
-                 * Follow user - 06 <address> (20 bytes)
-                 * Unfollow user - 07 <address> (20 bytes)
-                 * Mute user - 16 <address> (20 bytes)
-                 * Unmute user - 17 <address> (20 bytes)
-                 */
-
-                // The address is a hex-encoded hash160
-                // all memo addresses are p2pkh
-                const address = cashaddr.encode(
-                    'ecash',
-                    'P2PKH',
-                    stackArray[1],
-                );
-
-                // Link to the address in the msg
-                msg += `<a href="${
-                    config.blockExplorer
-                }/address/${address}">${returnAddressPreview(address)}</a>`;
-                break;
-            }
-            case '0a': {
-                // 01 - Set profile picture
-                // <url> (1-217 bytes)
-
-                // url is utf8 encoded stack[1]
-                const url = Buffer.from(stackArray[1], 'hex').toString('utf8');
-                // Link to it
-                msg += `<a href="${url}">[img]</a>`;
-                break;
-            }
-            case '0c': {
-                /**
-                 * 0c - Post Topic Message
-                 * <topic_name> (1-214 bytes)
-                 * <message> (1-[214-len(topic_name)] bytes)
-                 */
-
-                // Add the topic
-                msg += prepareStringForTelegramHTML(
-                    Buffer.from(stackArray[1], 'hex').toString('utf8'),
-                );
-
-                // Add a format spacer
-                msg += '|';
-
->>>>>>> 8262233f
                 // Add the topic msg
                 msg += prepareStringForTelegramHTML(
                     Buffer.from(stackArray[2], 'hex').toString('utf8'),
@@ -1202,7 +991,6 @@
                 receivingOutputscripts.push(outputScript);
             }
         }
-<<<<<<< HEAD
 
         let msgRecipientString = `${returnAddressPreview(
             cashaddr.encodeOutputScript(receivingOutputscripts[0]),
@@ -1260,65 +1048,6 @@
             // If API call to get tokenInfo was successful to tokenInfo !== false
             const { tokenTicker } = tokenInfo;
 
-=======
-
-        let msgRecipientString = `${returnAddressPreview(
-            cashaddr.encodeOutputScript(receivingOutputscripts[0]),
-        )}`;
-        if (receivingOutputscripts.length > 1) {
-            // Subtract 1 because you have already rendered one receiving address
-            msgRecipientString += ` and ${
-                receivingOutputscripts.length - 1
-            } other${receivingOutputscripts.length > 2 ? 's' : ''}`;
-        }
-        return `${returnAddressPreview(
-            sendingAddress,
-        )} sent an encrypted message and ${displayedSentQtyString} to ${msgRecipientString}`;
-    },
-    /**
-     * Parse the stackArray of an airdrop tx to generate a useful telegram msg
-     * @param {array} stackArray
-     * @param {string} airdropSendingAddress
-     * @param {Map} airdropRecipientsMap
-     * @param {object} tokenInfo token info for the swapped token. optional. Bool False if API call failed.
-     * @param {object} coingeckoPrices object containing price info from coingecko. Bool False if API call failed.
-     * @returns {string} msg ready to send through Telegram API
-     */
-    getAirdropTgMsg: function (
-        stackArray,
-        airdropSendingAddress,
-        airdropRecipientsMap,
-        totalSatsAirdropped,
-        tokenInfo,
-        coingeckoPrices,
-    ) {
-        // stackArray for an airdrop tx will be
-        // [airdrop_protocol_identifier, airdropped_tokenId, optional_cashtab_msg_protocol_identifier, optional_cashtab_msg]
-
-        // Validate expected format
-        if (stackArray.length < 2 || stackArray[1].length !== 64) {
-            return `Invalid ${opReturn.knownApps.airdrop.app}`;
-        }
-
-        // get tokenId
-        const tokenId = stackArray[1];
-
-        // Intialize msg with preview of sending address
-        let msg = `${returnAddressPreview(airdropSendingAddress)} airdropped `;
-
-        let displayedAirdroppedQtyString = satsToFormattedValue(
-            totalSatsAirdropped,
-            coingeckoPrices,
-        );
-
-        // Add to msg
-        msg += `${displayedAirdroppedQtyString} to ${airdropRecipientsMap.size} holders of `;
-
-        if (tokenInfo) {
-            // If API call to get tokenInfo was successful to tokenInfo !== false
-            const { tokenTicker } = tokenInfo;
-
->>>>>>> 8262233f
             // Link to token id
             msg += `<a href="${
                 config.blockExplorer
@@ -1482,7 +1211,6 @@
                 default: {
                     // Malformed SWaP tx
                     msg += 'Invalid SWaP';
-<<<<<<< HEAD
                     break;
                 }
             }
@@ -1511,36 +1239,6 @@
                     break;
                 }
             }
-=======
-                    break;
-                }
-            }
-        } else if (swp_msg_class === '02') {
-            msg += 'Payment';
-            msg += '|';
-            switch (swp_msg_type) {
-                case '01': {
-                    msg += 'SLP Atomic Swap';
-                    // TODO additional parsing
-                    break;
-                }
-                case '02': {
-                    msg += 'Multi-Party Escrow';
-                    // TODO additional parsing
-                    break;
-                }
-                case '03': {
-                    msg += 'Threshold Crowdfunding';
-                    // TODO additional parsing
-                    break;
-                }
-                default: {
-                    // Malformed SWaP tx
-                    msg += 'Invalid SWaP';
-                    break;
-                }
-            }
->>>>>>> 8262233f
         } else {
             // Malformed SWaP tx
             msg += 'Invalid SWaP';
@@ -1551,10 +1249,7 @@
      * Build a string formatted for Telegram's API using HTML encoding
      * @param {object} parsedBlock
      * @param {array or false} coingeckoPrices if no coingecko API error
-<<<<<<< HEAD
-=======
      * @param {string | false} avalanchePeerName avalanche peername of staking rwd winner if available
->>>>>>> 8262233f
      * @param {Map or false} tokenInfoMap if no chronik API error
      * @param {Map or false} addressInfoMap if no chronik API error
      * @returns {function} splitOverflowTgMsg(tgMsg)
@@ -1562,18 +1257,11 @@
     getBlockTgMessage: function (
         parsedBlock,
         coingeckoPrices,
-<<<<<<< HEAD
-        tokenInfoMap,
-        outputScriptInfoMap,
-    ) {
-        const { hash, height, miner, numTxs, parsedTxs } = parsedBlock;
-=======
         avalanchePeerName,
         tokenInfoMap,
         outputScriptInfoMap,
     ) {
         const { hash, height, miner, staker, numTxs, parsedTxs } = parsedBlock;
->>>>>>> 8262233f
         const { emojis } = config;
 
         // Define newsworthy types of txs in parsedTxs
