{
    "name": "ecash-herald",
    "version": "1.0.0",
    "description": "A telegram bot to broadcast ecash chain events",
    "main": "index.js",
    "scripts": {
        "test": "mocha",
        "coverage": "nyc mocha",
        "junit": "mocha test --reporter mocha-junit-reporter",
        "generateMock": "node scripts/generateMock",
        "getCoingeckoPrices": "node scripts/getCoingeckoPrices",
        "sendMsgByBlock": "node scripts/sendMsgByBlock",
        "getSlpTwoTokenInfo": "node scripts/getSlpTwoTokenInfo"
    },
    "keywords": [
        "ecash",
        "xec",
        "telegram",
        "bot",
        "crypto"
    ],
    "author": "Bitcoin ABC",
    "license": "MIT",
    "dependencies": {
        "axios": "^1.3.4",
        "axios-mock-adapter": "^1.21.4",
        "bignumber.js": "^9.1.1",
<<<<<<< HEAD
        "chronik-client": "^0.8.2",
=======
        "chronik-client": "^0.9.0",
>>>>>>> 8262233f
        "ecash-script": "^2.1.1",
        "ecashaddrjs": "^1.5.1",
        "node-telegram-bot-api": "^0.61.0"
    },
    "devDependencies": {
        "eslint": "^8.37.0",
        "eslint-plugin-header": "^3.1.1",
        "mocha": "^10.2.0",
        "mocha-junit-reporter": "^2.2.0",
        "mocha-suppress-logs": "^0.3.1",
        "nyc": "^15.1.0"
    }
}<|MERGE_RESOLUTION|>--- conflicted
+++ resolved
@@ -25,11 +25,7 @@
         "axios": "^1.3.4",
         "axios-mock-adapter": "^1.21.4",
         "bignumber.js": "^9.1.1",
-<<<<<<< HEAD
-        "chronik-client": "^0.8.2",
-=======
         "chronik-client": "^0.9.0",
->>>>>>> 8262233f
         "ecash-script": "^2.1.1",
         "ecashaddrjs": "^1.5.1",
         "node-telegram-bot-api": "^0.61.0"
