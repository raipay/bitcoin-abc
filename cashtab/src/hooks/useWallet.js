import { useState, useEffect } from 'react';
import usePrevious from 'hooks/usePrevious';
import useInterval from './useInterval';
import BigNumber from 'bignumber.js';
import {
    loadStoredWallet,
    isValidStoredWallet,
    isLegacyMigrationRequired,
    getHashArrayFromWallet,
    isActiveWebsocket,
    getWalletBalanceFromUtxos,
    toHash160,
} from 'utils/cashMethods';
import {
    isValidCashtabSettings,
    isValidCashtabCache,
    isValidContactList,
    parseInvalidSettingsForMigration,
    parseInvalidCashtabCacheForMigration,
} from 'utils/validation';
import localforage from 'localforage';
import {
    xecReceivedNotification,
    xecReceivedNotificationWebsocket,
    eTokenReceivedNotification,
} from 'components/Common/Notifications';
import {
    getUtxosChronik,
    organizeUtxosByType,
    getPreliminaryTokensArray,
    finalizeTokensArray,
    finalizeSlpUtxos,
    getTxHistoryChronik,
    parseChronikTx,
} from 'utils/chronik';
import { queryAliasServer } from 'utils/aliasUtils';
import { ChronikClient } from 'chronik-client';
import { chronik as chronikConfig } from 'config/chronik';
import cashaddr from 'ecashaddrjs';
import * as bip39 from 'bip39';
import * as randomBytes from 'randombytes';
import * as utxolib from '@bitgo/utxo-lib';
import { websocket as websocketConfig } from 'config/websocket';
import {
    cashtabSettings as cashtabDefaultConfig,
    cashtabSettingsValidation,
} from 'config/cashtabSettings';
import defaultCashtabCache from 'config/cashtabCache';
import appConfig from 'config/app';
import aliasSettings from 'config/alias';

const useWallet = () => {
    const [chronik, setChronik] = useState(
        new ChronikClient(chronikConfig.urls[0]),
    );
    const previousChronik = usePrevious(chronik);
    const [walletRefreshInterval, setWalletRefreshInterval] = useState(
        websocketConfig.websocketDisconnectedRefreshInterval,
    );
    const [wallet, setWallet] = useState(false);
    const [chronikWebsocket, setChronikWebsocket] = useState(null);
    const [contactList, setContactList] = useState([{}]);
    const [cashtabSettings, setCashtabSettings] = useState(false);
    const [cashtabCache, setCashtabCache] = useState(defaultCashtabCache);
    const [fiatPrice, setFiatPrice] = useState(null);
    const [apiError, setApiError] = useState(false);
    const [checkFiatInterval, setCheckFiatInterval] = useState(null);
    const [hasUpdated, setHasUpdated] = useState(false);
    const [loading, setLoading] = useState(true);
    const [chronikIndex, setChronikIndex] = useState(0);
    const [aliases, setAliases] = useState({
        registered: [],
        pending: [],
    });
<<<<<<< HEAD
=======
    const [aliasPrices, setAliasPrices] = useState(null);
>>>>>>> 8262233f
    const [aliasServerError, setAliasServerError] = useState(false);
    const [aliasIntervalId, setAliasIntervalId] = useState(null);
    const { balances, tokens } = isValidStoredWallet(wallet)
        ? wallet.state
        : {
              balances: {},
              tokens: [],
          };
    const previousBalances = usePrevious(balances);
    const previousTokens = usePrevious(tokens);

    const tryNextChronikUrl = () => {
        console.log(`Error with chronik instance at ${chronik._url}`);
        let currentChronikIndex = chronikIndex;

        // How many chronik URLs are available?
        const chronikUrlCount = chronikConfig.urls.length;

        console.log(
            `Cashtab has ${
                chronikUrlCount - 1
            } alternative chronik instances available`,
        );
        // If only one, exit
        if (chronikUrlCount === 1) {
            console.log(
                `There are no backup chronik servers. Please contact an admin to fix the chronik server.`,
            );
            return;
        } else if (currentChronikIndex < chronikUrlCount - 1) {
            // If you have another one, use the next one
            currentChronikIndex += 1;
        } else {
            // If you are at the "end" of the array, use the first one
            currentChronikIndex = 0;
        }
        setChronikIndex(currentChronikIndex);
        console.log(
            `Creating new chronik client with URL ${chronikConfig.urls[currentChronikIndex]}`,
        );
        return setChronik(
            new ChronikClient(chronikConfig.urls[currentChronikIndex]),
        );
    };

    const deriveAccount = async ({ masterHDNode, path }) => {
        const node = masterHDNode.derivePath(path);
        const publicKey = node.publicKey.toString('hex');
        const cashAddress = cashaddr.encode('ecash', 'P2PKH', node.identifier);
        const hash160 = toHash160(cashAddress);

        return {
            publicKey,
            hash160,
            cashAddress,
            fundingWif: node.toWIF(),
        };
    };

    const loadWalletFromStorageOnStartup = async setWallet => {
        // get wallet object from localforage
        const wallet = await getWallet();
        // If wallet object in storage is valid, use it to set state on startup
        if (isValidStoredWallet(wallet)) {
            // Convert all the token balance figures to big numbers
            const liveWalletState = loadStoredWallet(wallet.state);
            wallet.state = liveWalletState;

            setWallet(wallet);
            return setLoading(false);
        }
        console.log(`Active wallet is not valid, loading params from API`);
        // Loading will remain true until API calls populate this legacy wallet
        setWallet(wallet);
    };

    const update = async ({ wallet }) => {
        // Check if walletRefreshInterval is set to 10, i.e. this was called by websocket tx detection
        // If walletRefreshInterval is 10, set it back to the usual refresh rate
        if (walletRefreshInterval === 10) {
            setWalletRefreshInterval(
                websocketConfig.websocketConnectedRefreshInterval,
            );
        }
        try {
            if (!wallet) {
                return;
            }

            /*
               This strange data structure is necessary because chronik requires the hash160
               of an address to tell you what utxos are at that address
            */
            const hash160AndAddressObjArray = [
                {
                    address: wallet.Path145.cashAddress,
                    hash160: wallet.Path145.hash160,
                },
                {
                    address: wallet.Path245.cashAddress,
                    hash160: wallet.Path245.hash160,
                },
                {
                    address: wallet.Path1899.cashAddress,
                    hash160: wallet.Path1899.hash160,
                },
            ];

            const chronikUtxos = await getUtxosChronik(
                chronik,
                hash160AndAddressObjArray,
            );

            const { preliminarySlpUtxos, nonSlpUtxos } =
                organizeUtxosByType(chronikUtxos);

            const preliminaryTokensArray =
                getPreliminaryTokensArray(preliminarySlpUtxos);

            const { tokens, updatedTokenInfoById, newTokensToCache } =
                await finalizeTokensArray(
                    chronik,
                    preliminaryTokensArray,
                    cashtabCache.tokenInfoById,
                );

            // If you have more token info now, write this to local storage
            if (newTokensToCache) {
                writeTokenInfoByIdToCache(updatedTokenInfoById);
                // Update the tokenInfoById key in cashtabCache
                setCashtabCache({
                    ...cashtabCache,
                    tokenInfoById: updatedTokenInfoById,
                });
            }

            const slpUtxos = finalizeSlpUtxos(
                preliminarySlpUtxos,
                updatedTokenInfoById,
            );

            const {
                parsedTxHistory,
                txHistoryUpdatedTokenInfoById,
                txHistoryNewTokensToCache,
            } = await getTxHistoryChronik(
                chronik,
                wallet,
                updatedTokenInfoById,
            );
            if (txHistoryNewTokensToCache) {
                console.log(
                    `Uncached token info found in tx history, adding to cache`,
                );
                writeTokenInfoByIdToCache(txHistoryUpdatedTokenInfoById);
                // Update the tokenInfoById key in cashtabCache
                setCashtabCache({
                    ...cashtabCache,
                    tokenInfoById: txHistoryUpdatedTokenInfoById,
                });
            }

            // If you were missing any token info for tokens in this tx history, get it

            const newState = {
                balances: getWalletBalanceFromUtxos(nonSlpUtxos),
                slpUtxos,
                nonSlpUtxos,
                tokens,
                parsedTxHistory,
            };

            // Set wallet with new state field
            wallet.state = newState;
            setWallet(wallet);

            // Write this state to indexedDb using localForage
            writeWalletState(wallet, newState);

            // If everything executed correctly, remove apiError
            setApiError(false);
        } catch (error) {
            console.log(`Error in update({wallet})`);
            console.log(error);
            // Set this in state so that transactions are disabled until the issue is resolved
            setApiError(true);
            // Try another chronik instance
            tryNextChronikUrl();
        }
    };

    const getActiveWalletFromLocalForage = async () => {
        let wallet;
        try {
            wallet = await localforage.getItem('wallet');
        } catch (err) {
            console.log(`Error in getActiveWalletFromLocalForage`, err);
            wallet = null;
        }
        return wallet;
    };

    const getContactListFromLocalForage = async () => {
        let contactListArray = [];
        try {
            contactListArray = await localforage.getItem('contactList');
        } catch (err) {
            console.log('Error in getContactListFromLocalForage', err);
            contactListArray = null;
        }
        return contactListArray;
    };

    const updateContactList = async contactListArray => {
        setLoading(true);
        let updateSuccess = true;
        try {
            await localforage.setItem('contactList', contactListArray);
            setContactList(contactListArray);
        } catch (err) {
            console.log('Error in updateContactList', err);
            updateSuccess = false;
        }
        setLoading(false);
        return updateSuccess;
    };

    const getWallet = async () => {
        let wallet;
        let existingWallet;
        try {
            existingWallet = await getActiveWalletFromLocalForage();
            // existing wallet will be
            // 1 - the 'wallet' value from localForage, if it exists
            // 2 - false if it does not exist in localForage
            // 3 - null if error

            // If the wallet does not have Path1899, add it
            // or each Path1899, Path145, Path245 does not have a public key, add them
            if (existingWallet) {
                if (isLegacyMigrationRequired(existingWallet)) {
                    console.log(
                        `Wallet does not have Path1899 or does not have public key`,
                    );
                    existingWallet = await migrateLegacyWallet(existingWallet);
                }
            }

            // If not in localforage then existingWallet = false, check localstorage
            if (!existingWallet) {
                console.log(`no existing wallet, checking local storage`);
                existingWallet = JSON.parse(
                    window.localStorage.getItem('wallet'),
                );
                console.log(`existingWallet from localStorage`, existingWallet);
                // If you find it here, move it to indexedDb
                if (existingWallet !== null) {
                    wallet = await getWalletDetails(existingWallet);
                    await localforage.setItem('wallet', wallet);
                    return wallet;
                }
            }
        } catch (err) {
            console.log(`Error in getWallet()`, err);
            /* 
            Error here implies problem interacting with localForage or localStorage API
            
            Have not seen this error in testing

            In this case, you still want to return 'wallet' using the logic below based on 
            the determination of 'existingWallet' from the logic above
            */
        }

        if (existingWallet === null || !existingWallet) {
            wallet = await getWalletDetails(existingWallet);
            await localforage.setItem('wallet', wallet);
        } else {
            wallet = existingWallet;
        }
        return wallet;
    };

    const migrateLegacyWallet = async wallet => {
        console.log(`migrateLegacyWallet`);
        console.log(`legacyWallet`, wallet);
        const mnemonic = wallet.mnemonic;
        const rootSeedBuffer = await bip39.mnemonicToSeed(mnemonic, '');

        const masterHDNode = utxolib.bip32.fromSeed(
            rootSeedBuffer,
            utxolib.networks.ecash,
        );

        const Path245 = await deriveAccount({
            masterHDNode,
            path: "m/44'/245'/0'/0/0",
        });
        const Path145 = await deriveAccount({
            masterHDNode,
            path: "m/44'/145'/0'/0/0",
        });
        const Path1899 = await deriveAccount({
            masterHDNode,
            path: "m/44'/1899'/0'/0/0",
        });

        wallet.Path245 = Path245;
        wallet.Path145 = Path145;
        wallet.Path1899 = Path1899;

        try {
            await localforage.setItem('wallet', wallet);
        } catch (err) {
            console.log(
                `Error setting wallet to wallet indexedDb in migrateLegacyWallet()`,
            );
            console.log(err);
        }

        return wallet;
    };

    const writeTokenInfoByIdToCache = async tokenInfoById => {
        console.log(`writeTokenInfoByIdToCache`);
        const cashtabCache = defaultCashtabCache;
        cashtabCache.tokenInfoById = tokenInfoById;
        try {
            await localforage.setItem('cashtabCache', cashtabCache);
            console.log(`cashtabCache successfully updated`);
        } catch (err) {
            console.log(`Error in writeCashtabCache()`, err);
        }
    };

    const writeWalletState = async (wallet, newState) => {
        // Add new state as an object on the active wallet
        wallet.state = newState;
        try {
            await localforage.setItem('wallet', wallet);
        } catch (err) {
            console.log(`Error in writeWalletState()`);
            console.log(err);
        }
    };

    const getWalletDetails = async wallet => {
        if (!wallet) {
            return false;
        }
        // Since this info is in localforage now, only get the var
        const mnemonic = wallet.mnemonic;
        const rootSeedBuffer = await bip39.mnemonicToSeed(mnemonic, '');
        const masterHDNode = utxolib.bip32.fromSeed(
            rootSeedBuffer,
            utxolib.networks.ecash,
        );

        const Path245 = await deriveAccount({
            masterHDNode,
            path: "m/44'/245'/0'/0/0",
        });
        const Path145 = await deriveAccount({
            masterHDNode,
            path: "m/44'/145'/0'/0/0",
        });
        const Path1899 = await deriveAccount({
            masterHDNode,
            path: "m/44'/1899'/0'/0/0",
        });

        let name = Path1899.cashAddress.slice(6, 11);
        // Only set the name if it does not currently exist
        if (wallet && wallet.name) {
            name = wallet.name;
        }

        return {
            mnemonic: wallet.mnemonic,
            name,
            Path245,
            Path145,
            Path1899,
        };
    };

    const getSavedWallets = async activeWallet => {
        setLoading(true);

        let savedWallets;
        try {
            savedWallets = await localforage.getItem('savedWallets');
            if (savedWallets === null) {
                savedWallets = [];
            }
        } catch (err) {
            console.log(`Error in getSavedWallets`, err);
            savedWallets = [];
        }
        // Even though the active wallet is still stored in savedWallets, don't return it in this function
        for (let i = 0; i < savedWallets.length; i += 1) {
            if (
                typeof activeWallet !== 'undefined' &&
                activeWallet.name &&
                savedWallets[i].name === activeWallet.name
            ) {
                savedWallets.splice(i, 1);
            }
        }

        setLoading(false);
        return savedWallets;
    };

    const activateWallet = async (currentlyActiveWallet, walletToActivate) => {
        /*
    If the user is migrating from old version to this version, make sure to save the activeWallet

    1 - check savedWallets for the previously active wallet
    2 - If not there, add it
    */
        console.log(`Activating wallet ${walletToActivate.name}`);
        setHasUpdated(false);

        // Get savedwallets
        let savedWallets;
        try {
            savedWallets = await localforage.getItem('savedWallets');
        } catch (err) {
            console.log(
                `Error in localforage.getItem("savedWallets") in activateWallet()`,
            );
            return false;
        }
        /*
        When a legacy user runs cashtab.com/, their active wallet will be migrated to Path1899 by 
        the getWallet function. getWallet function also makes sure that each Path has a public key

        Wallets in savedWallets are migrated when they are activated, in this function

        Two cases to handle

        1 - currentlyActiveWallet is valid but its stored keyvalue pair in savedWallets is not
            > Update savedWallets so this saved wallet is valid
        
        2 - walletToActivate is not valid (because it's a legacy saved wallet)
            > Update walletToActivate before activation
        
        */

        // Check savedWallets for currentlyActiveWallet
        let walletInSavedWallets = false;
        for (let i = 0; i < savedWallets.length; i += 1) {
            if (savedWallets[i].name === currentlyActiveWallet.name) {
                walletInSavedWallets = true;
                // Make sure the savedWallet entry matches the currentlyActiveWallet entry
                savedWallets[i] = currentlyActiveWallet;
                console.log(
                    `Updating savedWallet ${savedWallets[i].name} to match state as currentlyActiveWallet ${currentlyActiveWallet.name}`,
                );
            }
        }

        // resave savedWallets
        try {
            // Set walletName as the active wallet
            console.log(`Saving updated savedWallets`);
            await localforage.setItem('savedWallets', savedWallets);
        } catch (err) {
            console.log(
                `Error in localforage.setItem("savedWallets") in activateWallet() for unmigrated wallet`,
            );
        }

        if (!walletInSavedWallets) {
            console.log(`Wallet is not in saved Wallets, adding`);
            savedWallets.push(currentlyActiveWallet);
            // resave savedWallets
            try {
                // Set walletName as the active wallet
                await localforage.setItem('savedWallets', savedWallets);
            } catch (err) {
                console.log(
                    `Error in localforage.setItem("savedWallets") in activateWallet()`,
                );
            }
        }
        // If wallet does not have Path1899, add it
        // or each of the Path1899, Path145, Path245 does not have a public key, add them
        // by calling migrateLagacyWallet()
        if (isLegacyMigrationRequired(walletToActivate)) {
            // Case 2, described above
            console.log(
                `Case 2: Wallet to activate is not in the most up to date Cashtab format`,
            );
            console.log(`walletToActivate`, walletToActivate);
            walletToActivate = await migrateLegacyWallet(walletToActivate);
        } else {
            // Otherwise activate it as normal
            // Now that we have verified the last wallet was saved, we can activate the new wallet
            try {
                await localforage.setItem('wallet', walletToActivate);
            } catch (err) {
                console.log(
                    `Error in localforage.setItem("wallet", walletToActivate) in activateWallet()`,
                );
                return false;
            }
        }

        // Convert all the token balance figures to big numbers
        // localforage does not preserve BigNumber type; loadStoredWallet restores BigNumber type
        const liveWalletState = loadStoredWallet(walletToActivate.state);
        walletToActivate.state = liveWalletState;
        console.log(`Returning walletToActivate ${walletToActivate.name}`);
        return walletToActivate;
    };

    const renameSavedWallet = async (oldName, newName) => {
        setLoading(true);
        // Load savedWallets
        let savedWallets;
        try {
            savedWallets = await localforage.getItem('savedWallets');
        } catch (err) {
            console.log(
                `Error in await localforage.getItem("savedWallets") in renameSavedWallet`,
                err,
            );
            setLoading(false);
            return false;
        }
        // Verify that no existing wallet has this name
        for (let i = 0; i < savedWallets.length; i += 1) {
            if (savedWallets[i].name === newName) {
                // return an error
                setLoading(false);
                return false;
            }
        }

        // change name of desired wallet
        for (let i = 0; i < savedWallets.length; i += 1) {
            if (savedWallets[i].name === oldName) {
                // Replace the name of this entry with the new name
                savedWallets[i].name = newName;
            }
        }
        // resave savedWallets
        try {
            // Set walletName as the active wallet
            await localforage.setItem('savedWallets', savedWallets);
        } catch (err) {
            console.log(
                `Error in localforage.setItem("savedWallets", savedWallets) in renameSavedWallet()`,
                err,
            );
            setLoading(false);
            return false;
        }
        setLoading(false);
        return true;
    };

    const renameActiveWallet = async (activeWallet, oldName, newName) => {
        setLoading(true);
        // Load savedWallets
        let savedWallets;
        try {
            savedWallets = await localforage.getItem('savedWallets');
        } catch (err) {
            console.log(
                `Error in await localforage.getItem("savedWallets") in renameSavedWallet`,
                err,
            );
            setLoading(false);
            return false;
        }
        // Verify that no existing wallet has this name
        for (let i = 0; i < savedWallets.length; i += 1) {
            if (savedWallets[i].name === newName) {
                // return an error
                setLoading(false);
                return false;
            }
        }

        // Change name of active wallet at its entry in savedWallets
        for (let i = 0; i < savedWallets.length; i += 1) {
            if (savedWallets[i].name === oldName) {
                // Replace the name of this entry with the new name
                savedWallets[i].name = newName;
            }
        }

        // resave savedWallets
        try {
            // Set walletName as the active wallet
            await localforage.setItem('savedWallets', savedWallets);
        } catch (err) {
            console.log(
                `Error in localforage.setItem("wallet", wallet) in renameActiveWallet()`,
                err,
            );
            setLoading(false);
            return false;
        }

        // Change name of active wallet param in this function
        activeWallet.name = newName;

        // Update the active wallet entry in indexedDb
        try {
            await localforage.setItem('wallet', activeWallet);
        } catch (err) {
            console.log(
                `Error in localforage.setItem("wallet", ${activeWallet.name}) in renameActiveWallet()`,
                err,
            );
            setLoading(false);
            return false;
        }

        // Only set the renamed activeWallet in state if no errors earlier in this function
        setWallet(activeWallet);

        setLoading(false);
        return true;
    };

    const deleteWallet = async walletToBeDeleted => {
        setLoading(true);
        // delete a wallet
        // returns true if wallet is successfully deleted
        // otherwise returns false
        // Load savedWallets
        let savedWallets;
        try {
            savedWallets = await localforage.getItem('savedWallets');
        } catch (err) {
            console.log(
                `Error in await localforage.getItem("savedWallets") in deleteWallet`,
                err,
            );
            setLoading(false);
            return false;
        }
        // Iterate over to find the wallet to be deleted
        // Verify that no existing wallet has this name
        let walletFoundAndRemoved = false;
        for (let i = 0; i < savedWallets.length; i += 1) {
            if (savedWallets[i].name === walletToBeDeleted.name) {
                // Verify it has the same mnemonic too, that's a better UUID
                if (savedWallets[i].mnemonic === walletToBeDeleted.mnemonic) {
                    // Delete it
                    savedWallets.splice(i, 1);
                    walletFoundAndRemoved = true;
                }
            }
        }
        // If you don't find the wallet, return false
        if (!walletFoundAndRemoved) {
            setLoading(false);
            return false;
        }

        // Resave savedWallets less the deleted wallet
        try {
            // Set walletName as the active wallet
            await localforage.setItem('savedWallets', savedWallets);
        } catch (err) {
            console.log(
                `Error in localforage.setItem("savedWallets", savedWallets) in deleteWallet()`,
                err,
            );
            setLoading(false);
            return false;
        }
        setLoading(false);
        return true;
    };

    const addNewSavedWallet = async importMnemonic => {
        setLoading(true);
        // Add a new wallet to savedWallets from importMnemonic or just new wallet
        const lang = 'english';

        // create 128 bit BIP39 mnemonic
        const Bip39128BitMnemonic = importMnemonic
            ? importMnemonic
            : bip39.generateMnemonic(128, randomBytes, bip39.wordlists[lang]);

        const newSavedWallet = await getWalletDetails({
            mnemonic: Bip39128BitMnemonic.toString(),
        });
        // Get saved wallets
        let savedWallets;
        try {
            savedWallets = await localforage.getItem('savedWallets');
            // If this doesn't exist yet, savedWallets === null
            if (savedWallets === null) {
                savedWallets = [];
            }
        } catch (err) {
            console.log(
                `Error in savedWallets = await localforage.getItem("savedWallets") in addNewSavedWallet()`,
                err,
            );
            console.log(`savedWallets in error state`, savedWallets);
        }
        // If this wallet is from an imported mnemonic, make sure it does not already exist in savedWallets
        if (importMnemonic) {
            for (let i = 0; i < savedWallets.length; i += 1) {
                // Check for condition "importing new wallet that is already in savedWallets"
                if (savedWallets[i].mnemonic === importMnemonic) {
                    // set this as the active wallet to keep name history
                    console.log(
                        `Error: this wallet already exists in savedWallets`,
                    );
                    console.log(`Wallet not being added.`);
                    setLoading(false);
                    return false;
                }
            }
        }
        // add newSavedWallet
        savedWallets.push(newSavedWallet);
        // update savedWallets
        try {
            await localforage.setItem('savedWallets', savedWallets);
        } catch (err) {
            console.log(
                `Error in localforage.setItem("savedWallets", activeWallet) called in createWallet with ${importMnemonic}`,
                err,
            );
            console.log(`savedWallets`, savedWallets);
        }
        setLoading(false);
        return true;
    };

    const createWallet = async importMnemonic => {
        const lang = 'english';

        // create 128 bit BIP39 mnemonic
        const Bip39128BitMnemonic = importMnemonic
            ? importMnemonic
            : bip39.generateMnemonic(128, randomBytes, bip39.wordlists[lang]);

        const wallet = await getWalletDetails({
            mnemonic: Bip39128BitMnemonic.toString(),
        });

        try {
            await localforage.setItem('wallet', wallet);
        } catch (err) {
            console.log(
                `Error setting wallet to wallet indexedDb in createWallet()`,
            );
            console.log(err);
        }
        // Since this function is only called from OnBoarding.js, also add this to the saved wallet
        try {
            await localforage.setItem('savedWallets', [wallet]);
        } catch (err) {
            console.log(
                `Error setting wallet to savedWallets indexedDb in createWallet()`,
            );
            console.log(err);
        }
        return wallet;
    };

    // Parse chronik ws message for incoming tx notifications
    const processChronikWsMsg = async (msg, wallet, fiatPrice) => {
        // get the message type
        const { type } = msg;
<<<<<<< HEAD
        // Cashtab only processes "first seen" transactions, i.e. where type === 'AddedToMempool'
=======
        // Cashtab only processes "first seen" transactions and new blocks, i.e. where
        // type === 'AddedToMempool' or 'BlockConnected'
>>>>>>> 8262233f
        // Dev note: Other chronik msg types
        // "Confirmed", arrives as subscribed + seen txid is confirmed in a block
        if (type !== 'AddedToMempool') {
            return;
        }

<<<<<<< HEAD
=======
        // when new blocks are found, refresh alias prices
        if (type === 'BlockConnected') {
            try {
                const aliasPricesResp = await queryAliasServer('prices');
                if (!aliasPricesResp || !aliasPricesResp.prices) {
                    throw new Error(
                        'Invalid response from alias prices endpoint',
                    );
                }

                // Only refresh alias prices if new tiers have been published.
                // The 'prices' API tracks historical pricing via an array of 'prices[].fees'.
                // Therefore a pricing update can be identified as a length change to the 'prices' object.
                if (
                    aliasPrices &&
                    aliasPrices.prices.length === aliasPricesResp.prices.length
                ) {
                    return;
                }
                setAliasPrices(aliasPricesResp);
            } catch (err) {
                setAliasServerError(err);
            }
            return;
        }

>>>>>>> 8262233f
        // If you see a tx from your subscribed addresses added to the mempool, then the wallet utxo set has changed
        // Update it
        setWalletRefreshInterval(10);

        // get txid info
        const txid = msg.txid;

        let incomingTxDetails;
        try {
            incomingTxDetails = await chronik.tx(txid);
        } catch (err) {
            // In this case, no notification
            return console.log(
                `Error in chronik.tx(${txid} while processing an incoming websocket tx`,
                err,
            );
        }

        // Get tokenInfoById from cashtabCache to parse this tx
        let tokenInfoById = {};
        try {
            tokenInfoById = cashtabCache.tokenInfoById;
        } catch (err) {
            console.log(
                `Error getting tokenInfoById from cache on incoming tx`,
                err,
            );
        }

        // parse tx for notification
        const parsedChronikTx = parseChronikTx(
            incomingTxDetails,
            wallet,
            tokenInfoById,
        );
        /* If this is an incoming eToken tx and parseChronikTx was not able to get genesis info
           from cache, then get genesis info from API and add to cache */
        if (parsedChronikTx.incoming) {
            if (parsedChronikTx.isEtokenTx) {
                let eTokenAmountReceived = parsedChronikTx.etokenAmount;
                if (parsedChronikTx.genesisInfo.success) {
                    // Send this info to the notification function
                    eTokenReceivedNotification(
                        parsedChronikTx.genesisInfo.tokenTicker,
                        eTokenAmountReceived,
                        parsedChronikTx.genesisInfo.tokenName,
                    );
                } else {
                    // Get genesis info from API and add to cache
                    try {
                        // Get the tokenID
                        const incomingTokenId = parsedChronikTx.slpMeta.tokenId;

                        // chronik call to genesis tx to get this info
                        const tokenGenesisInfo = await chronik.tx(
                            incomingTokenId,
                        );
                        const { genesisInfo } = tokenGenesisInfo.slpTxData;
                        // Add this to cashtabCache
                        let tokenInfoByIdUpdatedForThisToken = tokenInfoById;
                        tokenInfoByIdUpdatedForThisToken[incomingTokenId] =
                            genesisInfo;
                        writeTokenInfoByIdToCache(
                            tokenInfoByIdUpdatedForThisToken,
                        );
                        // Update the tokenInfoById key in cashtabCache
                        setCashtabCache({
                            ...cashtabCache,
                            tokenInfoById: tokenInfoByIdUpdatedForThisToken,
                        });

                        // Calculate eToken amount with decimals
                        eTokenAmountReceived = new BigNumber(
                            parsedChronikTx.etokenAmount,
                        ).shiftedBy(-1 * genesisInfo.decimals);

                        // Send this info to the notification function
                        eTokenReceivedNotification(
                            genesisInfo.tokenTicker,
                            eTokenAmountReceived,
                            genesisInfo.tokenName,
                        );
                    } catch (err) {
                        console.log(
                            `Error in getting and setting new token info for incoming eToken tx`,
                            err,
                        );
                    }
                }
            } else {
                xecReceivedNotificationWebsocket(
                    parsedChronikTx.xecAmount,
                    cashtabSettings,
                    fiatPrice,
                );
            }
        }
    };

    // Chronik websockets
    const initializeWebsocket = async (chronik, wallet, fiatPrice) => {
        // Because wallet is set to `false` before it is loaded, do nothing if you find this case
        // Also return and wait for legacy migration if wallet is not migrated
        const hash160Array = getHashArrayFromWallet(wallet);
        if (!wallet || !hash160Array) {
            return setChronikWebsocket(null);
        }

        const hasChronikUrlChanged = chronik !== previousChronik;
        if (hasChronikUrlChanged) {
            console.log(`Chronik URL has changed to ${chronik._url}.`);
        }

        let ws = chronikWebsocket;

        // If chronik URL has changed and ws is not null, close existing websocket
        if (hasChronikUrlChanged && ws !== null) {
            console.log(`Closing websocket connection at ${ws._wsUrl}`);
            ws.close();
        }

        // Initialize websocket if not in state or if chronik URL has changed
        if (ws === null || hasChronikUrlChanged) {
            console.log(`Opening websocket connection at ${chronik._wsUrl}`);
            ws = chronik.ws({
                onMessage: msg => {
                    processChronikWsMsg(msg, wallet, fiatPrice);
                },
                autoReconnect: true,
                onReconnect: e => {
                    // Fired before a reconnect attempt is made:
                    console.log(
                        'Reconnecting websocket, disconnection cause: ',
                        e,
                    );
                },
                onConnect: e => {
                    console.log(`Chronik websocket connected`, e);
                    console.log(
                        `Websocket connected, adjusting wallet refresh interval to ${
                            websocketConfig.websocketConnectedRefreshInterval /
                            1000
                        }s`,
                    );
                    setWalletRefreshInterval(
                        websocketConfig.websocketConnectedRefreshInterval,
                    );
                },
            });

            // Need to put ws in state here so that, if the connection fails, it can be cleared for the next chronik URL
            setChronikWebsocket(ws);

            // Wait for websocket to be connected:
            await ws.waitForOpen();
        } else {
            /*        
            If the websocket connection is not null and the chronik URL has not changed, initializeWebsocket was called
            because one of the websocket's dependencies changed

            Update the onMessage method to get the latest dependencies (wallet, fiatPrice)
            */

            ws.onMessage = msg => {
                processChronikWsMsg(msg, wallet, fiatPrice);
            };
        }

        // Check if current subscriptions match current wallet
        let activeSubscriptionsMatchActiveWallet = true;

        const previousWebsocketSubscriptions = ws._subs;
        // If there are no previous subscriptions, then activeSubscriptionsMatchActiveWallet is certainly false
        if (previousWebsocketSubscriptions.length === 0) {
            activeSubscriptionsMatchActiveWallet = false;
        } else {
            const subscribedHash160Array = previousWebsocketSubscriptions.map(
                function (subscription) {
                    return subscription.scriptPayload;
                },
            );
            // Confirm that websocket is subscribed to every address in wallet hash160Array
            for (let i = 0; i < hash160Array.length; i += 1) {
                if (!subscribedHash160Array.includes(hash160Array[i])) {
                    activeSubscriptionsMatchActiveWallet = false;
                }
            }
        }

        // If you are already subscribed to the right addresses, exit here
        // You get to this situation if fiatPrice changed but wallet.mnemonic did not
        if (activeSubscriptionsMatchActiveWallet) {
            // Put connected websocket in state
            return setChronikWebsocket(ws);
        }

        // Unsubscribe to any active subscriptions
        console.log(
            `previousWebsocketSubscriptions`,
            previousWebsocketSubscriptions,
        );
        if (previousWebsocketSubscriptions.length > 0) {
            for (let i = 0; i < previousWebsocketSubscriptions.length; i += 1) {
                const unsubHash160 =
                    previousWebsocketSubscriptions[i].scriptPayload;
                ws.unsubscribe('p2pkh', unsubHash160);
                console.log(`ws.unsubscribe('p2pkh', ${unsubHash160})`);
            }
        }

        // Subscribe to addresses of current wallet
        for (let i = 0; i < hash160Array.length; i += 1) {
            ws.subscribe('p2pkh', hash160Array[i]);
            console.log(`ws.subscribe('p2pkh', ${hash160Array[i]})`);
        }

        // Put connected websocket in state
        return setChronikWebsocket(ws);
    };

    const handleUpdateWallet = async setWallet => {
        await loadWalletFromStorageOnStartup(setWallet);
    };

    const loadCashtabSettings = async () => {
        // get settings object from localforage
        let localSettings;
        try {
            localSettings = await localforage.getItem('settings');
            // If there is no keyvalue pair in localforage with key 'settings'
            if (localSettings === null) {
                // Create one with the default settings from Ticker.js
                localforage.setItem('settings', cashtabDefaultConfig);
                // Set state to default settings
                setCashtabSettings(cashtabDefaultConfig);
                return cashtabDefaultConfig;
            }
        } catch (err) {
            console.log(`Error getting cashtabSettings`, err);
            // TODO If they do not exist, write them
            // TODO add function to change them
            setCashtabSettings(cashtabDefaultConfig);
            return cashtabDefaultConfig;
        }
        // If you found an object in localforage at the settings key, make sure it's valid
        if (isValidCashtabSettings(localSettings)) {
            setCashtabSettings(localSettings);
            return localSettings;
        }
        // If a settings object is present but invalid, parse to find and add missing keys
        let modifiedLocalSettings =
            parseInvalidSettingsForMigration(localSettings);
        if (isValidCashtabSettings(modifiedLocalSettings)) {
            // modifiedLocalSettings placed in local storage
            localforage.setItem('settings', modifiedLocalSettings);
            setCashtabSettings(modifiedLocalSettings);
            // update missing key in local storage without overwriting existing valid settings
            return modifiedLocalSettings;
        } else {
            // if not valid, also set cashtabSettings to default
            setCashtabSettings(cashtabDefaultConfig);
            // Since this is returning default settings based on an error from reading storage, do not overwrite whatever is in storage
            return cashtabDefaultConfig;
        }
    };

    const loadContactList = async () => {
        // get contactList object from localforage
        let localContactList;
        try {
            localContactList = await localforage.getItem('contactList');
            // If there is no keyvalue pair in localforage with key 'contactList'
            if (localContactList === null) {
                // Use an array containing a single empty object
                localforage.setItem('contactList', [{}]);
                setContactList([{}]);
                return [{}];
            }
        } catch (err) {
            console.log(`Error getting contactList`, err);
            setContactList([{}]);
            return [{}];
        }
        // If you found an object in localforage at the contactList key, make sure it's valid
        if (isValidContactList(localContactList)) {
            setContactList(localContactList);
            return localContactList;
        }
        // if not valid, also set to default
        setContactList([{}]);
        return [{}];
    };

    const loadCashtabCache = async () => {
        // get cache object from localforage
        let localCashtabCache;
        try {
            localCashtabCache = await localforage.getItem('cashtabCache');
            // If there is no keyvalue pair in localforage with key 'cashtabCache'
            if (localCashtabCache === null) {
                // Use the default
                localforage.setItem('cashtabCache', defaultCashtabCache);
                setCashtabCache(defaultCashtabCache);
                return defaultCashtabCache;
            }
        } catch (err) {
            console.log(`Error getting cashtabCache`, err);
            setCashtabCache(defaultCashtabCache);
            return defaultCashtabCache;
        }
        // If you found an object in localforage at the cashtabCache key, make sure it's valid
        if (isValidCashtabCache(localCashtabCache)) {
            setCashtabCache(localCashtabCache);
            return localCashtabCache;
        }
        // if not valid, parse the cache object, finds what param is missing, and sticks it in
        const migratedCashtabCache =
            parseInvalidCashtabCacheForMigration(localCashtabCache);
        localforage.setItem('cashtabCache', migratedCashtabCache);
        setCashtabCache(migratedCashtabCache);
        return defaultCashtabCache;
    };

    // With different currency selections possible, need unique intervals for price checks
    // Must be able to end them and set new ones with new currencies
    const initializeFiatPriceApi = async selectedFiatCurrency => {
        // Update fiat price and confirm it is set to make sure ap keeps loading state until this is updated
        await fetchBchPrice(selectedFiatCurrency);
        // Set interval for updating the price with given currency

        const thisFiatInterval = setInterval(function () {
            fetchBchPrice(selectedFiatCurrency);
        }, 60000);

        // set interval in state
        setCheckFiatInterval(thisFiatInterval);
    };

    const clearFiatPriceApi = fiatPriceApi => {
        // Clear fiat price check interval of previously selected currency
        clearInterval(fiatPriceApi);
    };

    const changeCashtabSettings = async (key, newValue) => {
        // Set loading to true as you do not want to display the fiat price of the last currency
        // loading = true will lock the UI until the fiat price has updated
        if (key !== 'balanceVisible') {
            setLoading(true);
        }
        // Get settings from localforage
        let currentSettings;
        let newSettings;
        try {
            currentSettings = await localforage.getItem('settings');
        } catch (err) {
            console.log(`Error in changeCashtabSettings`, err);
            // Set fiat price to null, which disables fiat sends throughout the app
            setFiatPrice(null);
            // Unlock the UI
            setLoading(false);
            return;
        }

        // Make sure function was called with valid params
        if (cashtabSettingsValidation[key].includes(newValue)) {
            // Update settings
            newSettings = currentSettings;
            newSettings[key] = newValue;
        } else {
            // Set fiat price to null, which disables fiat sends throughout the app
            setFiatPrice(null);
            // Unlock the UI
            setLoading(false);
            return;
        }
        // Set new settings in state so they are available in context throughout the app
        setCashtabSettings(newSettings);
        // If this settings change adjusted the fiat currency, update fiat price
        if (key === 'fiatCurrency') {
            clearFiatPriceApi(checkFiatInterval);
            initializeFiatPriceApi(newValue);
        }
        // Write new settings in localforage
        try {
            await localforage.setItem('settings', newSettings);
        } catch (err) {
            console.log(
                `Error writing newSettings object to localforage in changeCashtabSettings`,
                err,
            );
            console.log(`newSettings`, newSettings);
            // do nothing. If this happens, the user will see default currency next time they load the app.
        }
        setLoading(false);
    };

    // Parse for incoming XEC transactions
    // hasUpdated is set to true in the useInterval function, and re-sets to false during activateWallet
    // Do not show this notification if websocket connection is live; in this case the websocket will handle it
    if (
        !isActiveWebsocket(chronikWebsocket) &&
        previousBalances &&
        balances &&
        'totalBalance' in previousBalances &&
        'totalBalance' in balances &&
        new BigNumber(balances.totalBalance)
            .minus(previousBalances.totalBalance)
            .gt(0) &&
        hasUpdated
    ) {
        xecReceivedNotification(
            balances,
            previousBalances,
            cashtabSettings,
            fiatPrice,
        );
    }

    // Parse for incoming eToken transactions
    // Do not show this notification if websocket connection is live; in this case the websocket will handle it
    if (
        !isActiveWebsocket(chronikWebsocket) &&
        tokens &&
        tokens[0] &&
        tokens[0].balance &&
        previousTokens &&
        previousTokens[0] &&
        previousTokens[0].balance &&
        hasUpdated === true
    ) {
        // If tokens length is greater than previousTokens length, a new token has been received
        // Note, a user could receive a new token, AND more of existing tokens in between app updates
        // In this case, the app will only notify about the new token
        // TODO better handling for all possible cases to cover this
        // TODO handle with websockets for better response time, less complicated calc
        if (tokens.length > previousTokens.length) {
            // Find the new token
            const tokenIds = tokens.map(({ tokenId }) => tokenId);
            const previousTokenIds = previousTokens.map(
                ({ tokenId }) => tokenId,
            );

            // An array with the new token Id
            const newTokenIdArr = tokenIds.filter(
                tokenId => !previousTokenIds.includes(tokenId),
            );
            // It's possible that 2 new tokens were received
            // To do, handle this case
            const newTokenId = newTokenIdArr[0];

            // Find where the newTokenId is
            const receivedTokenObjectIndex = tokens.findIndex(
                x => x.tokenId === newTokenId,
            );

            // Calculate amount received
            const receivedSlpQty =
                tokens[receivedTokenObjectIndex].balance.toString();
            const receivedSlpTicker =
                tokens[receivedTokenObjectIndex].info.tokenTicker;
            const receivedSlpName =
                tokens[receivedTokenObjectIndex].info.tokenName;

            // Notification if you received SLP
            if (receivedSlpQty > 0) {
                eTokenReceivedNotification(
                    receivedSlpTicker,
                    receivedSlpQty,
                    receivedSlpName,
                );
            }
            //
        } else {
            // If tokens[i].balance > previousTokens[i].balance, a new SLP tx of an existing token has been received
            // Note that tokens[i].balance is of type BigNumber
            for (let i = 0; i < tokens.length; i += 1) {
                if (
                    new BigNumber(tokens[i].balance).gt(
                        new BigNumber(previousTokens[i].balance),
                    )
                ) {
                    if (previousTokens[i].tokenId !== tokens[i].tokenId) {
                        console.log(
                            `TokenIds do not match, breaking from SLP notifications`,
                        );
                        // Then don't send the notification
                        // Also don't 'continue' ; this means you have sent a token, just stop iterating through
                        break;
                    }
                    const receivedSlpQty = new BigNumber(
                        tokens[i].balance,
                    ).minus(new BigNumber(previousTokens[i].balance));

                    const receivedSlpTicker = tokens[i].info.tokenTicker;
                    const receivedSlpName = tokens[i].info.tokenName;

                    eTokenReceivedNotification(
                        receivedSlpTicker,
                        receivedSlpQty,
                        receivedSlpName,
                    );
                }
            }
        }
    }

    // Update wallet according to defined interval
    useInterval(async () => {
        const wallet = await getWallet();
        update({
            wallet,
        }).finally(() => {
            setLoading(false);
            if (!hasUpdated) {
                setHasUpdated(true);
            }
        });
    }, walletRefreshInterval);

    const fetchBchPrice = async (
        fiatCode = cashtabSettings ? cashtabSettings.fiatCurrency : 'usd',
    ) => {
        // Split this variable out in case coingecko changes
        const cryptoId = appConfig.coingeckoId;
        // Keep this in the code, because different URLs will have different outputs require different parsing
        const priceApiUrl = `https://api.coingecko.com/api/v3/simple/price?ids=${cryptoId}&vs_currencies=${fiatCode}&include_last_updated_at=true`;
        let bchPrice;
        let bchPriceJson;
        try {
            bchPrice = await fetch(priceApiUrl);
        } catch (err) {
            console.log(`Error fetching BCH Price`);
            console.log(err);
        }
        try {
            bchPriceJson = await bchPrice.json();
            let bchPriceInFiat = bchPriceJson[cryptoId][fiatCode];

            const validEcashPrice = typeof bchPriceInFiat === 'number';

            if (validEcashPrice) {
                setFiatPrice(bchPriceInFiat);
            } else {
                // If API price looks fishy, do not allow app to send using fiat settings
                setFiatPrice(null);
            }
        } catch (err) {
            console.log(`Error parsing price API response to JSON`);
            console.log(err);
        }
    };

    /**
     * Retrieve registered and pending aliases for this active wallet from alias-server
     * and stores them in the aliases state var for other components to access
     * @param {string} thisAddress the address to be queried for attached aliases
     */
    const refreshAliases = async thisAddress => {
        try {
            const aliasesForThisAddress = await queryAliasServer(
                'address',
                thisAddress,
            );
            if (aliasesForThisAddress.error) {
                // If an error is returned from the address endpoint
                throw new Error(aliasesForThisAddress.error);
            }
            setAliases({
                registered: aliasesForThisAddress.registered.sort((a, b) =>
                    a.alias.localeCompare(b.alias),
                ),
                pending: aliasesForThisAddress.pending.sort((a, b) =>
                    a.alias.localeCompare(b.alias),
                ),
            });
            setAliasServerError(false);
            // Clear interval if there are no pending aliases
            if (aliasesForThisAddress.pending.length === 0 && aliasIntervalId) {
                console.log(
                    `refreshAliases(): No pending aliases, clearing interval ${aliasIntervalId}`,
                );
                clearInterval(aliasIntervalId);
            }
        } catch (err) {
            const errorMsg = 'Error: Unable to retrieve aliases';
            console.log(`refreshAliases(): ${errorMsg}`, err);
            setAliasServerError(errorMsg);
        }
    };

    useEffect(async () => {
        handleUpdateWallet(setWallet);
        await loadContactList();
        await loadCashtabCache();
        const initialSettings = await loadCashtabSettings();
        initializeFiatPriceApi(initialSettings.fiatCurrency);
    }, []);

    /*
    Run initializeWebsocket(chronik, wallet, fiatPrice) each time chronik, wallet, or fiatPrice changes
    
    Use wallet.mnemonic as the useEffect parameter here because we 
    want to run initializeWebsocket(chronik, wallet, fiatPrice) when a new unique wallet
    is selected, not when the active wallet changes state
    */
    useEffect(async () => {
        await initializeWebsocket(chronik, wallet, fiatPrice);
    }, [chronik, wallet.mnemonic, fiatPrice]);

    useEffect(async () => {
        // Initialize a new periodic refresh of aliases which ONLY calls the API if
        // there are pending aliases since confirmed aliases would not change over time
        // The interval is also only initialized if there are no other intervals present.
        if (aliasSettings.aliasEnabled) {
            if (
                wallet &&
                wallet.Path1899 &&
                wallet.Path1899.cashAddress &&
                aliasIntervalId === null
            ) {
                // Initial refresh to ensure `aliases` state var is up to date
                await refreshAliases(wallet.Path1899.cashAddress);
                const aliasRefreshInterval = 30000;
                const intervalId = setInterval(async function () {
                    if (aliases?.pending?.length > 0) {
                        console.log(
                            'useEffect(): Refreshing registered and pending aliases',
                        );
                        await refreshAliases(wallet.Path1899.cashAddress);
                    }
                }, aliasRefreshInterval);
                setAliasIntervalId(intervalId);
                // Clear the interval when useWallet unmounts
                return () => clearInterval(intervalId);
            }
        }
    }, [aliases?.pending?.length]);

    return {
        chronik,
        wallet,
        fiatPrice,
        loading,
        apiError,
        contactList,
        cashtabSettings,
        loadCashtabSettings,
        cashtabCache,
        changeCashtabSettings,
        refreshAliases,
        aliases,
        setAliases,
        aliasServerError,
        setAliasServerError,
<<<<<<< HEAD
=======
        aliasPrices,
        setAliasPrices,
>>>>>>> 8262233f
        getActiveWalletFromLocalForage,
        getWallet,
        getWalletDetails,
        getSavedWallets,
        migrateLegacyWallet,
        getContactListFromLocalForage,
        updateContactList,
        createWallet: async importMnemonic => {
            setLoading(true);
            const newWallet = await createWallet(importMnemonic);
            setWallet(newWallet);
            update({
                wallet: newWallet,
            }).finally(() => setLoading(false));
        },
        activateWallet: async (currentlyActiveWallet, walletToActivate) => {
            setLoading(true);
            // Make sure that the wallet update interval is not called on the former wallet before this function completes
            console.log(
                `Suspending wallet update interval while new wallet is activated`,
            );
            setWalletRefreshInterval(
                websocketConfig.websocketDisconnectedRefreshInterval,
            );
            const newWallet = await activateWallet(
                currentlyActiveWallet,
                walletToActivate,
            );
            console.log(`activateWallet gives newWallet ${newWallet.name}`);
            // Changing the wallet here will cause `initializeWebsocket` to fire which will update the websocket interval on a successful connection
            setWallet(newWallet);
            // Immediately call update on this wallet to populate it in the latest format
            // Use the instant interval of 10ms that the update function will cancel
            setWalletRefreshInterval(10);
            setLoading(false);
        },
        addNewSavedWallet,
        renameSavedWallet,
        renameActiveWallet,
        deleteWallet,
        handleUpdateWallet,
        processChronikWsMsg,
    };
};

export default useWallet;<|MERGE_RESOLUTION|>--- conflicted
+++ resolved
@@ -72,10 +72,7 @@
         registered: [],
         pending: [],
     });
-<<<<<<< HEAD
-=======
     const [aliasPrices, setAliasPrices] = useState(null);
->>>>>>> 8262233f
     const [aliasServerError, setAliasServerError] = useState(false);
     const [aliasIntervalId, setAliasIntervalId] = useState(null);
     const { balances, tokens } = isValidStoredWallet(wallet)
@@ -853,20 +850,14 @@
     const processChronikWsMsg = async (msg, wallet, fiatPrice) => {
         // get the message type
         const { type } = msg;
-<<<<<<< HEAD
-        // Cashtab only processes "first seen" transactions, i.e. where type === 'AddedToMempool'
-=======
         // Cashtab only processes "first seen" transactions and new blocks, i.e. where
         // type === 'AddedToMempool' or 'BlockConnected'
->>>>>>> 8262233f
         // Dev note: Other chronik msg types
         // "Confirmed", arrives as subscribed + seen txid is confirmed in a block
         if (type !== 'AddedToMempool') {
             return;
         }
 
-<<<<<<< HEAD
-=======
         // when new blocks are found, refresh alias prices
         if (type === 'BlockConnected') {
             try {
@@ -893,7 +884,6 @@
             return;
         }
 
->>>>>>> 8262233f
         // If you see a tx from your subscribed addresses added to the mempool, then the wallet utxo set has changed
         // Update it
         setWalletRefreshInterval(10);
@@ -1548,11 +1538,8 @@
         setAliases,
         aliasServerError,
         setAliasServerError,
-<<<<<<< HEAD
-=======
         aliasPrices,
         setAliasPrices,
->>>>>>> 8262233f
         getActiveWalletFromLocalForage,
         getWallet,
         getWalletDetails,
