// Jest Snapshot v1, https://goo.gl/fbAQLP

exports[`Wallet with XEC balances 1`] = `
Array [
  <div
    className="sc-eHgmQL jcvoLq"
  >
    <div
      className="sc-jKJlTe jrzEcV"
    >
      <h4
        className="sc-eNQAEJ cwroNb"
      >
        MigrationTestAlpha
      </h4>
      <a
        href="/configure"
        onClick={[Function]}
      >
        <svg
          className="sc-jTzLTM bTdWCF"
        >
          edit.svg
        </svg>
      </a>
      <div>
         
        <button
          aria-checked={false}
          className="ant-switch ant-switch-small"
          onClick={[Function]}
          onKeyDown={[Function]}
          onMouseEnter={[Function]}
          onMouseLeave={[Function]}
          role="switch"
          type="button"
        >
          <div
            className="ant-switch-handle"
          />
          <span
            className="ant-switch-inner"
          >
            <svg
              className="sc-kAzzGY fUTkYj"
            >
              eye-invisible.svg
            </svg>
          </span>
        </button>
      </div>
    </div>
    <div
      className="sc-brqgnP jHOLle"
    >
      You currently have 0 
      XEC
      <br />
      Deposit some funds to use this feature
    </div>
  </div>,
  <div
    className="sc-iAyFgw eRQdeW"
  >
    <div
      className="ant-row"
      style={Object {}}
      type="flex"
    >
      <div
        className="ant-col ant-col-24"
        style={Object {}}
      >
        <div
<<<<<<< HEAD
          className="sc-dNLxif kwWjay"
=======
          className="sc-jbKcbu wUzOX"
>>>>>>> 8262233f
        >
          <h2>
            eCash Namespace Alias
          </h2>
        </div>
        <div
          className="sc-iAyFgw eRQdeW"
        >
          <div
            className="sc-bRBYWo fqvvXE"
          >
            <form
              className="ant-form ant-form-horizontal"
              onReset={[Function]}
              onSubmit={[Function]}
              style={
                Object {
                  "width": "auto",
                }
              }
            >
              <div
                className="ant-form-item"
              >
                <div
                  className="ant-row ant-form-item-row"
                  style={Object {}}
                >
                  <div
                    className="ant-col ant-form-item-control"
                    style={Object {}}
                  >
                    <div
                      className="ant-form-item-control-input"
                    >
                      <div
                        className="ant-form-item-control-input-content"
                      >
                        <div
                          className="sc-bRBYWo fqvvXE"
                        >
                          <div
                            className="ant-form-item ant-form-item-with-help ant-form-item-has-error"
                          >
                            <div
                              className="ant-row ant-form-item-row"
                              style={Object {}}
                            >
                              <div
                                className="ant-col ant-form-item-control"
                                style={Object {}}
                              >
                                <div
                                  className="ant-form-item-control-input"
                                >
                                  <div
                                    className="ant-form-item-control-input-content"
                                  >
                                    <span
                                      className="ant-input-group-wrapper ant-input-group-wrapper-status-error"
                                    >
                                      <span
                                        className="ant-input-wrapper ant-input-group"
                                      >
                                        <span
                                          className="ant-input-affix-wrapper ant-input-affix-wrapper-status-error"
                                          hidden={null}
                                          onClick={[Function]}
                                          style={null}
                                        >
                                          <span
                                            className="ant-input-prefix"
                                          >
                                            <svg
                                              className="sc-kGXeez iHLPLV"
                                            >
                                              user.svg
                                            </svg>
                                          </span>
                                          <input
                                            autoComplete="off"
                                            className="ant-input"
                                            hidden={null}
                                            name="aliasName"
                                            onBlur={[Function]}
                                            onChange={[Function]}
                                            onFocus={[Function]}
                                            onKeyDown={[Function]}
                                            placeholder="Enter a desired alias"
                                            required={true}
                                            style={null}
                                            type="text"
                                            value=""
                                          />
                                        </span>
                                        <span
                                          className="ant-input-group-addon"
                                        >
                                           . xec
                                        </span>
                                      </span>
                                    </span>
                                  </div>
                                </div>
                              </div>
                            </div>
                          </div>
                        </div>
                        <p />
<<<<<<< HEAD
                        <button
                          className="sc-caSCKo kUdPsD"
                          disabled={true}
                          onClick={[Function]}
                        >
                          <span
                            aria-label="search"
                            className="anticon anticon-search"
                            role="img"
                            style={
                              Object {
                                "fontSize": 20,
                              }
                            }
                          >
                            <svg
                              aria-hidden="true"
                              data-icon="search"
                              fill="currentColor"
                              focusable="false"
                              height="1em"
                              viewBox="64 64 896 896"
                              width="1em"
                            >
                              <path
                                d="M909.6 854.5L649.9 594.8C690.2 542.7 712 479 712 412c0-80.2-31.3-155.4-87.9-212.1-56.6-56.7-132-87.9-212.1-87.9s-155.5 31.3-212.1 87.9C143.2 256.5 112 331.8 112 412c0 80.1 31.3 155.5 87.9 212.1C256.5 680.8 331.8 712 412 712c67 0 130.6-21.8 182.7-62l259.7 259.6a8.2 8.2 0 0011.6 0l43.6-43.5a8.2 8.2 0 000-11.6zM570.4 570.4C528 612.7 471.8 636 412 636s-116-23.3-158.4-65.6C211.3 528 188 471.8 188 412s23.3-116.1 65.6-158.4C296 211.3 352.2 188 412 188s116.1 23.2 158.4 65.6S636 352.2 636 412s-23.3 116.1-65.6 158.4z"
                              />
                            </svg>
                          </span>
                           Check Alias
                        </button>
                        <div
                          className="sc-frDJqD fnMfTH"
=======
                        <div
                          className="sc-hmzhuo fYlBBZ"
>>>>>>> 8262233f
                        >
                          <label
                            className="ant-checkbox-wrapper ant-checkbox-wrapper-checked ant-checkbox-wrapper-in-form-item sc-fBuWsC bHZMFZ"
                          >
                            <span
                              className="ant-checkbox ant-checkbox-checked"
                              style={Object {}}
                            >
                              <input
                                checked={true}
                                className="ant-checkbox-input"
                                disabled={false}
                                onBlur={[Function]}
                                onChange={[Function]}
                                onFocus={[Function]}
                                onKeyDown={[Function]}
                                onKeyPress={[Function]}
                                onKeyUp={[Function]}
                                type="checkbox"
                              />
                              <span
                                className="ant-checkbox-inner"
                              />
                            </span>
                            <span>
                              Register to the active wallet address
                            </span>
                          </label>
                        </div>
                        <button
                          className="sc-fAjcbJ hqeYCi"
                          disabled={true}
                          onClick={[Function]}
                        >
                          <span
                            aria-label="user-add"
                            className="anticon anticon-user-add"
                            role="img"
                            style={
                              Object {
                                "fontSize": 20,
                              }
                            }
                          >
                            <svg
                              aria-hidden="true"
                              data-icon="user-add"
                              fill="currentColor"
                              focusable="false"
                              height="1em"
                              viewBox="64 64 896 896"
                              width="1em"
                            >
                              <path
                                d="M678.3 642.4c24.2-13 51.9-20.4 81.4-20.4h.1c3 0 4.4-3.6 2.2-5.6a371.67 371.67 0 00-103.7-65.8c-.4-.2-.8-.3-1.2-.5C719.2 505 759.6 431.7 759.6 349c0-137-110.8-248-247.5-248S264.7 212 264.7 349c0 82.7 40.4 156 102.6 201.1-.4.2-.8.3-1.2.5-44.7 18.9-84.8 46-119.3 80.6a373.42 373.42 0 00-80.4 119.5A373.6 373.6 0 00137 888.8a8 8 0 008 8.2h59.9c4.3 0 7.9-3.5 8-7.8 2-77.2 32.9-149.5 87.6-204.3C357 628.2 432.2 597 512.2 597c56.7 0 111.1 15.7 158 45.1a8.1 8.1 0 008.1.3zM512.2 521c-45.8 0-88.9-17.9-121.4-50.4A171.2 171.2 0 01340.5 349c0-45.9 17.9-89.1 50.3-121.6S466.3 177 512.2 177s88.9 17.9 121.4 50.4A171.2 171.2 0 01683.9 349c0 45.9-17.9 89.1-50.3 121.6C601.1 503.1 558 521 512.2 521zM880 759h-84v-84c0-4.4-3.6-8-8-8h-56c-4.4 0-8 3.6-8 8v84h-84c-4.4 0-8 3.6-8 8v56c0 4.4 3.6 8 8 8h84v84c0 4.4 3.6 8 8 8h56c4.4 0 8-3.6 8-8v-84h84c4.4 0 8-3.6 8-8v-56c0-4.4-3.6-8-8-8z"
                              />
                            </svg>
                          </span>
                           Register Alias
                        </button>
                      </div>
                    </div>
                  </div>
                </div>
              </div>
            </form>
          </div>
          <div
<<<<<<< HEAD
            className="sc-jqCOkK czKThr"
          />
          <div
            className="sc-dNLxif kwWjay"
          >
            <div
              className="sc-cJSrbW gyeumK"
            >
              <div
                className="ant-collapse ant-collapse-icon-position-start sc-hmzhuo jHDkvg"
=======
            className="sc-dNLxif cYGCgJ"
          />
          <div
            className="sc-jbKcbu wUzOX"
          >
            <div
              className="sc-kgAjT jWFrne"
            >
              <div
                className="ant-collapse ant-collapse-icon-position-start sc-ksYbfQ hPwOiL"
>>>>>>> 8262233f
                role={null}
                style={
                  Object {
                    "marginBottom": "24px",
                  }
                }
              >
                <div
                  className="ant-collapse-item ant-collapse-item-active"
                >
                  <div
                    aria-disabled={false}
                    aria-expanded={true}
                    className="ant-collapse-header"
                    onClick={[Function]}
                    onKeyPress={[Function]}
                    role="button"
                    tabIndex={0}
                  >
                    <div
                      className="ant-collapse-expand-icon"
                      onClick={null}
                    >
                      <span
                        aria-label="right"
                        className="anticon anticon-right ant-collapse-arrow"
                        role="img"
                      >
                        <svg
                          aria-hidden="true"
                          data-icon="right"
                          fill="currentColor"
                          focusable="false"
                          height="1em"
                          style={
                            Object {
                              "msTransform": "rotate(90deg)",
                              "transform": "rotate(90deg)",
                            }
                          }
                          viewBox="64 64 896 896"
                          width="1em"
                        >
                          <path
                            d="M765.7 486.8L314.9 134.7A7.97 7.97 0 00302 141v77.3c0 4.9 2.3 9.6 6.1 12.6l360 281.1-360 281.1c-3.9 3-6.1 7.7-6.1 12.6V883c0 6.7 7.7 10.4 12.9 6.3l450.8-352.1a31.96 31.96 0 000-50.4z"
                          />
                        </svg>
                      </span>
                    </div>
                    <span
                      className="ant-collapse-header-text"
                      onClick={null}
                    >
                      <div
<<<<<<< HEAD
                        className="sc-kgAjT cuzzPp"
=======
                        className="sc-TOsTZ kjYrri"
>>>>>>> 8262233f
                      >
                        Registered Aliases
                      </div>
                    </span>
                  </div>
                  <div
                    className="ant-collapse-content ant-collapse-content-active"
                    role={null}
                  >
                    <div
                      className="ant-collapse-content-box"
                    >
                      <div
                        className="ant-space ant-space-horizontal ant-space-align-center"
                        style={
                          Object {
                            "flexWrap": "wrap",
                            "marginBottom": -8,
                          }
                        }
                      >
                        <div
                          className="ant-space-item"
                          style={
                            Object {
                              "paddingBottom": 8,
                            }
                          }
                        >
                          <h3>
                            No registered aliases
                          </h3>
                        </div>
                      </div>
                      <p
                        className="sc-jDwBTQ bcLZea"
                      />
                    </div>
                  </div>
                </div>
              </div>
            </div>
            <div
<<<<<<< HEAD
              className="sc-cJSrbW gyeumK"
            >
              <div
                className="ant-collapse ant-collapse-icon-position-start sc-hmzhuo jHDkvg"
=======
              className="sc-kgAjT jWFrne"
            >
              <div
                className="ant-collapse ant-collapse-icon-position-start sc-ksYbfQ hPwOiL"
>>>>>>> 8262233f
                role={null}
                style={
                  Object {
                    "marginBottom": "24px",
                  }
                }
              >
                <div
<<<<<<< HEAD
                  className="ant-collapse-item"
                >
                  <div
                    aria-disabled={false}
                    aria-expanded={false}
=======
                  className="ant-collapse-item ant-collapse-item-active"
                >
                  <div
                    aria-disabled={false}
                    aria-expanded={true}
>>>>>>> 8262233f
                    className="ant-collapse-header"
                    onClick={[Function]}
                    onKeyPress={[Function]}
                    role="button"
                    tabIndex={0}
                  >
                    <div
                      className="ant-collapse-expand-icon"
                      onClick={null}
                    >
                      <span
                        aria-label="right"
                        className="anticon anticon-right ant-collapse-arrow"
                        role="img"
                      >
                        <svg
                          aria-hidden="true"
                          data-icon="right"
                          fill="currentColor"
                          focusable="false"
                          height="1em"
<<<<<<< HEAD
=======
                          style={
                            Object {
                              "msTransform": "rotate(90deg)",
                              "transform": "rotate(90deg)",
                            }
                          }
>>>>>>> 8262233f
                          viewBox="64 64 896 896"
                          width="1em"
                        >
                          <path
                            d="M765.7 486.8L314.9 134.7A7.97 7.97 0 00302 141v77.3c0 4.9 2.3 9.6 6.1 12.6l360 281.1-360 281.1c-3.9 3-6.1 7.7-6.1 12.6V883c0 6.7 7.7 10.4 12.9 6.3l450.8-352.1a31.96 31.96 0 000-50.4z"
                          />
                        </svg>
                      </span>
                    </div>
                    <span
                      className="ant-collapse-header-text"
                      onClick={null}
                    >
                      <div
<<<<<<< HEAD
                        className="sc-kgAjT cuzzPp"
=======
                        className="sc-TOsTZ kjYrri"
>>>>>>> 8262233f
                      >
                        Pending Aliases
                      </div>
                    </span>
                  </div>
<<<<<<< HEAD
=======
                  <div
                    className="ant-collapse-content ant-collapse-content-active"
                    role={null}
                  >
                    <div
                      className="ant-collapse-content-box"
                    >
                      <div
                        className="ant-space ant-space-horizontal ant-space-align-center"
                        style={
                          Object {
                            "flexWrap": "wrap",
                            "marginBottom": -8,
                          }
                        }
                      >
                        <div
                          className="ant-space-item"
                          style={
                            Object {
                              "paddingBottom": 8,
                            }
                          }
                        >
                          <h3>
                            No pending aliases
                          </h3>
                        </div>
                      </div>
                      <p
                        className="sc-jDwBTQ bcLZea"
                      />
                    </div>
                  </div>
>>>>>>> 8262233f
                </div>
              </div>
            </div>
          </div>
        </div>
      </div>
    </div>
  </div>,
]
`;

exports[`Wallet with XEC balances and tokens 1`] = `
Array [
  <div
    className="sc-eHgmQL jcvoLq"
  >
    <div
      className="sc-jKJlTe jrzEcV"
    >
      <h4
        className="sc-eNQAEJ cwroNb"
      >
        MigrationTestAlpha
      </h4>
      <a
        href="/configure"
        onClick={[Function]}
      >
        <svg
          className="sc-jTzLTM bTdWCF"
        >
          edit.svg
        </svg>
      </a>
      <div>
         
        <button
          aria-checked={false}
          className="ant-switch ant-switch-small"
          onClick={[Function]}
          onKeyDown={[Function]}
          onMouseEnter={[Function]}
          onMouseLeave={[Function]}
          role="switch"
          type="button"
        >
          <div
            className="ant-switch-handle"
          />
          <span
            className="ant-switch-inner"
          >
            <svg
              className="sc-kAzzGY fUTkYj"
            >
              eye-invisible.svg
            </svg>
          </span>
        </button>
      </div>
    </div>
    <div
      className="sc-brqgnP jHOLle"
    >
      You currently have 0 
      XEC
      <br />
      Deposit some funds to use this feature
    </div>
  </div>,
  <div
    className="sc-iAyFgw eRQdeW"
  >
    <div
      className="ant-row"
      style={Object {}}
      type="flex"
    >
      <div
        className="ant-col ant-col-24"
        style={Object {}}
      >
        <div
<<<<<<< HEAD
          className="sc-dNLxif kwWjay"
=======
          className="sc-jbKcbu wUzOX"
>>>>>>> 8262233f
        >
          <h2>
            eCash Namespace Alias
          </h2>
        </div>
        <div
          className="sc-iAyFgw eRQdeW"
        >
          <div
            className="sc-bRBYWo fqvvXE"
          >
            <form
              className="ant-form ant-form-horizontal"
              onReset={[Function]}
              onSubmit={[Function]}
              style={
                Object {
                  "width": "auto",
                }
              }
            >
              <div
                className="ant-form-item"
              >
                <div
                  className="ant-row ant-form-item-row"
                  style={Object {}}
                >
                  <div
                    className="ant-col ant-form-item-control"
                    style={Object {}}
                  >
                    <div
                      className="ant-form-item-control-input"
                    >
                      <div
                        className="ant-form-item-control-input-content"
                      >
                        <div
                          className="sc-bRBYWo fqvvXE"
                        >
                          <div
                            className="ant-form-item ant-form-item-with-help ant-form-item-has-error"
                          >
                            <div
                              className="ant-row ant-form-item-row"
                              style={Object {}}
                            >
                              <div
                                className="ant-col ant-form-item-control"
                                style={Object {}}
                              >
                                <div
                                  className="ant-form-item-control-input"
                                >
                                  <div
                                    className="ant-form-item-control-input-content"
                                  >
                                    <span
                                      className="ant-input-group-wrapper ant-input-group-wrapper-status-error"
                                    >
                                      <span
                                        className="ant-input-wrapper ant-input-group"
                                      >
                                        <span
                                          className="ant-input-affix-wrapper ant-input-affix-wrapper-status-error"
                                          hidden={null}
                                          onClick={[Function]}
                                          style={null}
                                        >
                                          <span
                                            className="ant-input-prefix"
                                          >
                                            <svg
                                              className="sc-kGXeez iHLPLV"
                                            >
                                              user.svg
                                            </svg>
                                          </span>
                                          <input
                                            autoComplete="off"
                                            className="ant-input"
                                            hidden={null}
                                            name="aliasName"
                                            onBlur={[Function]}
                                            onChange={[Function]}
                                            onFocus={[Function]}
                                            onKeyDown={[Function]}
                                            placeholder="Enter a desired alias"
                                            required={true}
                                            style={null}
                                            type="text"
                                            value=""
                                          />
                                        </span>
                                        <span
                                          className="ant-input-group-addon"
                                        >
                                           . xec
                                        </span>
                                      </span>
                                    </span>
                                  </div>
                                </div>
                              </div>
                            </div>
                          </div>
                        </div>
                        <p />
<<<<<<< HEAD
                        <button
                          className="sc-caSCKo kUdPsD"
                          disabled={true}
                          onClick={[Function]}
                        >
                          <span
                            aria-label="search"
                            className="anticon anticon-search"
                            role="img"
                            style={
                              Object {
                                "fontSize": 20,
                              }
                            }
                          >
                            <svg
                              aria-hidden="true"
                              data-icon="search"
                              fill="currentColor"
                              focusable="false"
                              height="1em"
                              viewBox="64 64 896 896"
                              width="1em"
                            >
                              <path
                                d="M909.6 854.5L649.9 594.8C690.2 542.7 712 479 712 412c0-80.2-31.3-155.4-87.9-212.1-56.6-56.7-132-87.9-212.1-87.9s-155.5 31.3-212.1 87.9C143.2 256.5 112 331.8 112 412c0 80.1 31.3 155.5 87.9 212.1C256.5 680.8 331.8 712 412 712c67 0 130.6-21.8 182.7-62l259.7 259.6a8.2 8.2 0 0011.6 0l43.6-43.5a8.2 8.2 0 000-11.6zM570.4 570.4C528 612.7 471.8 636 412 636s-116-23.3-158.4-65.6C211.3 528 188 471.8 188 412s23.3-116.1 65.6-158.4C296 211.3 352.2 188 412 188s116.1 23.2 158.4 65.6S636 352.2 636 412s-23.3 116.1-65.6 158.4z"
                              />
                            </svg>
                          </span>
                           Check Alias
                        </button>
                        <div
                          className="sc-frDJqD fnMfTH"
=======
                        <div
                          className="sc-hmzhuo fYlBBZ"
>>>>>>> 8262233f
                        >
                          <label
                            className="ant-checkbox-wrapper ant-checkbox-wrapper-checked ant-checkbox-wrapper-in-form-item sc-fBuWsC bHZMFZ"
                          >
                            <span
                              className="ant-checkbox ant-checkbox-checked"
                              style={Object {}}
                            >
                              <input
                                checked={true}
                                className="ant-checkbox-input"
                                disabled={false}
                                onBlur={[Function]}
                                onChange={[Function]}
                                onFocus={[Function]}
                                onKeyDown={[Function]}
                                onKeyPress={[Function]}
                                onKeyUp={[Function]}
                                type="checkbox"
                              />
                              <span
                                className="ant-checkbox-inner"
                              />
                            </span>
                            <span>
                              Register to the active wallet address
                            </span>
                          </label>
                        </div>
                        <button
                          className="sc-fAjcbJ hqeYCi"
                          disabled={true}
                          onClick={[Function]}
                        >
                          <span
                            aria-label="user-add"
                            className="anticon anticon-user-add"
                            role="img"
                            style={
                              Object {
                                "fontSize": 20,
                              }
                            }
                          >
                            <svg
                              aria-hidden="true"
                              data-icon="user-add"
                              fill="currentColor"
                              focusable="false"
                              height="1em"
                              viewBox="64 64 896 896"
                              width="1em"
                            >
                              <path
                                d="M678.3 642.4c24.2-13 51.9-20.4 81.4-20.4h.1c3 0 4.4-3.6 2.2-5.6a371.67 371.67 0 00-103.7-65.8c-.4-.2-.8-.3-1.2-.5C719.2 505 759.6 431.7 759.6 349c0-137-110.8-248-247.5-248S264.7 212 264.7 349c0 82.7 40.4 156 102.6 201.1-.4.2-.8.3-1.2.5-44.7 18.9-84.8 46-119.3 80.6a373.42 373.42 0 00-80.4 119.5A373.6 373.6 0 00137 888.8a8 8 0 008 8.2h59.9c4.3 0 7.9-3.5 8-7.8 2-77.2 32.9-149.5 87.6-204.3C357 628.2 432.2 597 512.2 597c56.7 0 111.1 15.7 158 45.1a8.1 8.1 0 008.1.3zM512.2 521c-45.8 0-88.9-17.9-121.4-50.4A171.2 171.2 0 01340.5 349c0-45.9 17.9-89.1 50.3-121.6S466.3 177 512.2 177s88.9 17.9 121.4 50.4A171.2 171.2 0 01683.9 349c0 45.9-17.9 89.1-50.3 121.6C601.1 503.1 558 521 512.2 521zM880 759h-84v-84c0-4.4-3.6-8-8-8h-56c-4.4 0-8 3.6-8 8v84h-84c-4.4 0-8 3.6-8 8v56c0 4.4 3.6 8 8 8h84v84c0 4.4 3.6 8 8 8h56c4.4 0 8-3.6 8-8v-84h84c4.4 0 8-3.6 8-8v-56c0-4.4-3.6-8-8-8z"
                              />
                            </svg>
                          </span>
                           Register Alias
                        </button>
                      </div>
                    </div>
                  </div>
                </div>
              </div>
            </form>
          </div>
          <div
<<<<<<< HEAD
            className="sc-jqCOkK czKThr"
          />
          <div
            className="sc-dNLxif kwWjay"
          >
            <div
              className="sc-cJSrbW gyeumK"
            >
              <div
                className="ant-collapse ant-collapse-icon-position-start sc-hmzhuo jHDkvg"
=======
            className="sc-dNLxif cYGCgJ"
          />
          <div
            className="sc-jbKcbu wUzOX"
          >
            <div
              className="sc-kgAjT jWFrne"
            >
              <div
                className="ant-collapse ant-collapse-icon-position-start sc-ksYbfQ hPwOiL"
>>>>>>> 8262233f
                role={null}
                style={
                  Object {
                    "marginBottom": "24px",
                  }
                }
              >
                <div
                  className="ant-collapse-item ant-collapse-item-active"
                >
                  <div
                    aria-disabled={false}
                    aria-expanded={true}
                    className="ant-collapse-header"
                    onClick={[Function]}
                    onKeyPress={[Function]}
                    role="button"
                    tabIndex={0}
                  >
                    <div
                      className="ant-collapse-expand-icon"
                      onClick={null}
                    >
                      <span
                        aria-label="right"
                        className="anticon anticon-right ant-collapse-arrow"
                        role="img"
                      >
                        <svg
                          aria-hidden="true"
                          data-icon="right"
                          fill="currentColor"
                          focusable="false"
                          height="1em"
                          style={
                            Object {
                              "msTransform": "rotate(90deg)",
                              "transform": "rotate(90deg)",
                            }
                          }
                          viewBox="64 64 896 896"
                          width="1em"
                        >
                          <path
                            d="M765.7 486.8L314.9 134.7A7.97 7.97 0 00302 141v77.3c0 4.9 2.3 9.6 6.1 12.6l360 281.1-360 281.1c-3.9 3-6.1 7.7-6.1 12.6V883c0 6.7 7.7 10.4 12.9 6.3l450.8-352.1a31.96 31.96 0 000-50.4z"
                          />
                        </svg>
                      </span>
                    </div>
                    <span
                      className="ant-collapse-header-text"
                      onClick={null}
                    >
                      <div
<<<<<<< HEAD
                        className="sc-kgAjT cuzzPp"
=======
                        className="sc-TOsTZ kjYrri"
>>>>>>> 8262233f
                      >
                        Registered Aliases
                      </div>
                    </span>
                  </div>
                  <div
                    className="ant-collapse-content ant-collapse-content-active"
                    role={null}
                  >
                    <div
                      className="ant-collapse-content-box"
                    >
                      <div
                        className="ant-space ant-space-horizontal ant-space-align-center"
                        style={
                          Object {
                            "flexWrap": "wrap",
                            "marginBottom": -8,
                          }
                        }
                      >
                        <div
                          className="ant-space-item"
                          style={
                            Object {
                              "paddingBottom": 8,
                            }
                          }
                        >
                          <h3>
                            No registered aliases
                          </h3>
                        </div>
                      </div>
                      <p
                        className="sc-jDwBTQ bcLZea"
                      />
                    </div>
                  </div>
                </div>
              </div>
            </div>
            <div
<<<<<<< HEAD
              className="sc-cJSrbW gyeumK"
            >
              <div
                className="ant-collapse ant-collapse-icon-position-start sc-hmzhuo jHDkvg"
=======
              className="sc-kgAjT jWFrne"
            >
              <div
                className="ant-collapse ant-collapse-icon-position-start sc-ksYbfQ hPwOiL"
>>>>>>> 8262233f
                role={null}
                style={
                  Object {
                    "marginBottom": "24px",
                  }
                }
              >
                <div
<<<<<<< HEAD
                  className="ant-collapse-item"
                >
                  <div
                    aria-disabled={false}
                    aria-expanded={false}
=======
                  className="ant-collapse-item ant-collapse-item-active"
                >
                  <div
                    aria-disabled={false}
                    aria-expanded={true}
>>>>>>> 8262233f
                    className="ant-collapse-header"
                    onClick={[Function]}
                    onKeyPress={[Function]}
                    role="button"
                    tabIndex={0}
                  >
                    <div
                      className="ant-collapse-expand-icon"
                      onClick={null}
                    >
                      <span
                        aria-label="right"
                        className="anticon anticon-right ant-collapse-arrow"
                        role="img"
                      >
                        <svg
                          aria-hidden="true"
                          data-icon="right"
                          fill="currentColor"
                          focusable="false"
                          height="1em"
<<<<<<< HEAD
=======
                          style={
                            Object {
                              "msTransform": "rotate(90deg)",
                              "transform": "rotate(90deg)",
                            }
                          }
>>>>>>> 8262233f
                          viewBox="64 64 896 896"
                          width="1em"
                        >
                          <path
                            d="M765.7 486.8L314.9 134.7A7.97 7.97 0 00302 141v77.3c0 4.9 2.3 9.6 6.1 12.6l360 281.1-360 281.1c-3.9 3-6.1 7.7-6.1 12.6V883c0 6.7 7.7 10.4 12.9 6.3l450.8-352.1a31.96 31.96 0 000-50.4z"
                          />
                        </svg>
                      </span>
                    </div>
                    <span
                      className="ant-collapse-header-text"
                      onClick={null}
                    >
                      <div
<<<<<<< HEAD
                        className="sc-kgAjT cuzzPp"
=======
                        className="sc-TOsTZ kjYrri"
>>>>>>> 8262233f
                      >
                        Pending Aliases
                      </div>
                    </span>
                  </div>
<<<<<<< HEAD
=======
                  <div
                    className="ant-collapse-content ant-collapse-content-active"
                    role={null}
                  >
                    <div
                      className="ant-collapse-content-box"
                    >
                      <div
                        className="ant-space ant-space-horizontal ant-space-align-center"
                        style={
                          Object {
                            "flexWrap": "wrap",
                            "marginBottom": -8,
                          }
                        }
                      >
                        <div
                          className="ant-space-item"
                          style={
                            Object {
                              "paddingBottom": 8,
                            }
                          }
                        >
                          <h3>
                            No pending aliases
                          </h3>
                        </div>
                      </div>
                      <p
                        className="sc-jDwBTQ bcLZea"
                      />
                    </div>
                  </div>
>>>>>>> 8262233f
                </div>
              </div>
            </div>
          </div>
        </div>
      </div>
    </div>
  </div>,
]
`;

exports[`Wallet with XEC balances and tokens and state field 1`] = `
Array [
  <div
    className="sc-eHgmQL jcvoLq"
  >
    <div
      className="sc-jKJlTe jrzEcV"
    >
      <h4
        className="sc-eNQAEJ cwroNb"
      >
        MigrationTestAlpha
      </h4>
      <a
        href="/configure"
        onClick={[Function]}
      >
        <svg
          className="sc-jTzLTM bTdWCF"
        >
          edit.svg
        </svg>
      </a>
      <div>
         
        <button
          aria-checked={false}
          className="ant-switch ant-switch-small"
          onClick={[Function]}
          onKeyDown={[Function]}
          onMouseEnter={[Function]}
          onMouseLeave={[Function]}
          role="switch"
          type="button"
        >
          <div
            className="ant-switch-handle"
          />
          <span
            className="ant-switch-inner"
          >
            <svg
              className="sc-kAzzGY fUTkYj"
            >
              eye-invisible.svg
            </svg>
          </span>
        </button>
      </div>
    </div>
    <div
      className="sc-jWBwVP gdMlXD"
    >
      <span
        className="sc-gisBJw plqbj"
      >
         
        0.06
         
        XEC
         
      </span>
    </div>
  </div>,
  <div
    className="sc-iAyFgw eRQdeW"
  >
    <div
      className="ant-row"
      style={Object {}}
      type="flex"
    >
      <div
        className="ant-col ant-col-24"
        style={Object {}}
      >
        <div
<<<<<<< HEAD
          className="sc-dNLxif kwWjay"
=======
          className="sc-jbKcbu wUzOX"
>>>>>>> 8262233f
        >
          <h2>
            eCash Namespace Alias
          </h2>
        </div>
        <div
          className="sc-iAyFgw eRQdeW"
        >
          <div
            className="sc-bRBYWo fqvvXE"
          >
            <form
              className="ant-form ant-form-horizontal"
              onReset={[Function]}
              onSubmit={[Function]}
              style={
                Object {
                  "width": "auto",
                }
              }
            >
              <div
                className="ant-form-item"
              >
                <div
                  className="ant-row ant-form-item-row"
                  style={Object {}}
                >
                  <div
                    className="ant-col ant-form-item-control"
                    style={Object {}}
                  >
                    <div
                      className="ant-form-item-control-input"
                    >
                      <div
                        className="ant-form-item-control-input-content"
                      >
                        <div
                          className="sc-bRBYWo fqvvXE"
                        >
                          <div
                            className="ant-form-item ant-form-item-with-help ant-form-item-has-error"
                          >
                            <div
                              className="ant-row ant-form-item-row"
                              style={Object {}}
                            >
                              <div
                                className="ant-col ant-form-item-control"
                                style={Object {}}
                              >
                                <div
                                  className="ant-form-item-control-input"
                                >
                                  <div
                                    className="ant-form-item-control-input-content"
                                  >
                                    <span
                                      className="ant-input-group-wrapper ant-input-group-wrapper-status-error"
                                    >
                                      <span
                                        className="ant-input-wrapper ant-input-group"
                                      >
                                        <span
                                          className="ant-input-affix-wrapper ant-input-affix-wrapper-status-error"
                                          hidden={null}
                                          onClick={[Function]}
                                          style={null}
                                        >
                                          <span
                                            className="ant-input-prefix"
                                          >
                                            <svg
                                              className="sc-kGXeez iHLPLV"
                                            >
                                              user.svg
                                            </svg>
                                          </span>
                                          <input
                                            autoComplete="off"
                                            className="ant-input"
                                            hidden={null}
                                            name="aliasName"
                                            onBlur={[Function]}
                                            onChange={[Function]}
                                            onFocus={[Function]}
                                            onKeyDown={[Function]}
                                            placeholder="Enter a desired alias"
                                            required={true}
                                            style={null}
                                            type="text"
                                            value=""
                                          />
                                        </span>
                                        <span
                                          className="ant-input-group-addon"
                                        >
                                           . xec
                                        </span>
                                      </span>
                                    </span>
                                  </div>
                                </div>
                              </div>
                            </div>
                          </div>
                        </div>
                        <p />
<<<<<<< HEAD
                        <button
                          className="sc-caSCKo kUdPsD"
                          disabled={true}
                          onClick={[Function]}
                        >
                          <span
                            aria-label="search"
                            className="anticon anticon-search"
                            role="img"
                            style={
                              Object {
                                "fontSize": 20,
                              }
                            }
                          >
                            <svg
                              aria-hidden="true"
                              data-icon="search"
                              fill="currentColor"
                              focusable="false"
                              height="1em"
                              viewBox="64 64 896 896"
                              width="1em"
                            >
                              <path
                                d="M909.6 854.5L649.9 594.8C690.2 542.7 712 479 712 412c0-80.2-31.3-155.4-87.9-212.1-56.6-56.7-132-87.9-212.1-87.9s-155.5 31.3-212.1 87.9C143.2 256.5 112 331.8 112 412c0 80.1 31.3 155.5 87.9 212.1C256.5 680.8 331.8 712 412 712c67 0 130.6-21.8 182.7-62l259.7 259.6a8.2 8.2 0 0011.6 0l43.6-43.5a8.2 8.2 0 000-11.6zM570.4 570.4C528 612.7 471.8 636 412 636s-116-23.3-158.4-65.6C211.3 528 188 471.8 188 412s23.3-116.1 65.6-158.4C296 211.3 352.2 188 412 188s116.1 23.2 158.4 65.6S636 352.2 636 412s-23.3 116.1-65.6 158.4z"
                              />
                            </svg>
                          </span>
                           Check Alias
                        </button>
                        <div
                          className="sc-frDJqD fnMfTH"
=======
                        <div
                          className="sc-hmzhuo fYlBBZ"
>>>>>>> 8262233f
                        >
                          <label
                            className="ant-checkbox-wrapper ant-checkbox-wrapper-checked ant-checkbox-wrapper-in-form-item sc-fBuWsC bHZMFZ"
                          >
                            <span
                              className="ant-checkbox ant-checkbox-checked"
                              style={Object {}}
                            >
                              <input
                                checked={true}
                                className="ant-checkbox-input"
                                disabled={false}
                                onBlur={[Function]}
                                onChange={[Function]}
                                onFocus={[Function]}
                                onKeyDown={[Function]}
                                onKeyPress={[Function]}
                                onKeyUp={[Function]}
                                type="checkbox"
                              />
                              <span
                                className="ant-checkbox-inner"
                              />
                            </span>
                            <span>
                              Register to the active wallet address
                            </span>
                          </label>
                        </div>
                        <button
                          className="sc-fAjcbJ hqeYCi"
                          disabled={true}
                          onClick={[Function]}
                        >
                          <span
                            aria-label="user-add"
                            className="anticon anticon-user-add"
                            role="img"
                            style={
                              Object {
                                "fontSize": 20,
                              }
                            }
                          >
                            <svg
                              aria-hidden="true"
                              data-icon="user-add"
                              fill="currentColor"
                              focusable="false"
                              height="1em"
                              viewBox="64 64 896 896"
                              width="1em"
                            >
                              <path
                                d="M678.3 642.4c24.2-13 51.9-20.4 81.4-20.4h.1c3 0 4.4-3.6 2.2-5.6a371.67 371.67 0 00-103.7-65.8c-.4-.2-.8-.3-1.2-.5C719.2 505 759.6 431.7 759.6 349c0-137-110.8-248-247.5-248S264.7 212 264.7 349c0 82.7 40.4 156 102.6 201.1-.4.2-.8.3-1.2.5-44.7 18.9-84.8 46-119.3 80.6a373.42 373.42 0 00-80.4 119.5A373.6 373.6 0 00137 888.8a8 8 0 008 8.2h59.9c4.3 0 7.9-3.5 8-7.8 2-77.2 32.9-149.5 87.6-204.3C357 628.2 432.2 597 512.2 597c56.7 0 111.1 15.7 158 45.1a8.1 8.1 0 008.1.3zM512.2 521c-45.8 0-88.9-17.9-121.4-50.4A171.2 171.2 0 01340.5 349c0-45.9 17.9-89.1 50.3-121.6S466.3 177 512.2 177s88.9 17.9 121.4 50.4A171.2 171.2 0 01683.9 349c0 45.9-17.9 89.1-50.3 121.6C601.1 503.1 558 521 512.2 521zM880 759h-84v-84c0-4.4-3.6-8-8-8h-56c-4.4 0-8 3.6-8 8v84h-84c-4.4 0-8 3.6-8 8v56c0 4.4 3.6 8 8 8h84v84c0 4.4 3.6 8 8 8h56c4.4 0 8-3.6 8-8v-84h84c4.4 0 8-3.6 8-8v-56c0-4.4-3.6-8-8-8z"
                              />
                            </svg>
                          </span>
                           Register Alias
                        </button>
                      </div>
                    </div>
                  </div>
                </div>
              </div>
            </form>
          </div>
          <div
<<<<<<< HEAD
            className="sc-jqCOkK czKThr"
          />
          <div
            className="sc-dNLxif kwWjay"
          >
            <div
              className="sc-cJSrbW gyeumK"
            >
              <div
                className="ant-collapse ant-collapse-icon-position-start sc-hmzhuo jHDkvg"
=======
            className="sc-dNLxif cYGCgJ"
          />
          <div
            className="sc-jbKcbu wUzOX"
          >
            <div
              className="sc-kgAjT jWFrne"
            >
              <div
                className="ant-collapse ant-collapse-icon-position-start sc-ksYbfQ hPwOiL"
>>>>>>> 8262233f
                role={null}
                style={
                  Object {
                    "marginBottom": "24px",
                  }
                }
              >
                <div
                  className="ant-collapse-item ant-collapse-item-active"
                >
                  <div
                    aria-disabled={false}
                    aria-expanded={true}
                    className="ant-collapse-header"
                    onClick={[Function]}
                    onKeyPress={[Function]}
                    role="button"
                    tabIndex={0}
                  >
                    <div
                      className="ant-collapse-expand-icon"
                      onClick={null}
                    >
                      <span
                        aria-label="right"
                        className="anticon anticon-right ant-collapse-arrow"
                        role="img"
                      >
                        <svg
                          aria-hidden="true"
                          data-icon="right"
                          fill="currentColor"
                          focusable="false"
                          height="1em"
                          style={
                            Object {
                              "msTransform": "rotate(90deg)",
                              "transform": "rotate(90deg)",
                            }
                          }
                          viewBox="64 64 896 896"
                          width="1em"
                        >
                          <path
                            d="M765.7 486.8L314.9 134.7A7.97 7.97 0 00302 141v77.3c0 4.9 2.3 9.6 6.1 12.6l360 281.1-360 281.1c-3.9 3-6.1 7.7-6.1 12.6V883c0 6.7 7.7 10.4 12.9 6.3l450.8-352.1a31.96 31.96 0 000-50.4z"
                          />
                        </svg>
                      </span>
                    </div>
                    <span
                      className="ant-collapse-header-text"
                      onClick={null}
                    >
                      <div
<<<<<<< HEAD
                        className="sc-kgAjT cuzzPp"
=======
                        className="sc-TOsTZ kjYrri"
>>>>>>> 8262233f
                      >
                        Registered Aliases
                      </div>
                    </span>
                  </div>
                  <div
                    className="ant-collapse-content ant-collapse-content-active"
                    role={null}
                  >
                    <div
                      className="ant-collapse-content-box"
                    >
                      <div
                        className="ant-space ant-space-horizontal ant-space-align-center"
                        style={
                          Object {
                            "flexWrap": "wrap",
                            "marginBottom": -8,
                          }
                        }
                      >
                        <div
                          className="ant-space-item"
                          style={
                            Object {
                              "paddingBottom": 8,
                            }
                          }
                        >
                          <h3>
                            No registered aliases
                          </h3>
                        </div>
<<<<<<< HEAD
                      </div>
                      <p
                        className="sc-jDwBTQ bcLZea"
                      />
                    </div>
                  </div>
                </div>
              </div>
            </div>
            <div
              className="sc-cJSrbW gyeumK"
            >
              <div
                className="ant-collapse ant-collapse-icon-position-start sc-hmzhuo jHDkvg"
                role={null}
                style={
                  Object {
                    "marginBottom": "24px",
                  }
                }
              >
                <div
                  className="ant-collapse-item"
                >
                  <div
                    aria-disabled={false}
                    aria-expanded={false}
                    className="ant-collapse-header"
                    onClick={[Function]}
                    onKeyPress={[Function]}
                    role="button"
                    tabIndex={0}
                  >
                    <div
                      className="ant-collapse-expand-icon"
                      onClick={null}
                    >
                      <span
                        aria-label="right"
                        className="anticon anticon-right ant-collapse-arrow"
                        role="img"
                      >
                        <svg
                          aria-hidden="true"
                          data-icon="right"
                          fill="currentColor"
                          focusable="false"
                          height="1em"
                          viewBox="64 64 896 896"
                          width="1em"
                        >
                          <path
                            d="M765.7 486.8L314.9 134.7A7.97 7.97 0 00302 141v77.3c0 4.9 2.3 9.6 6.1 12.6l360 281.1-360 281.1c-3.9 3-6.1 7.7-6.1 12.6V883c0 6.7 7.7 10.4 12.9 6.3l450.8-352.1a31.96 31.96 0 000-50.4z"
                          />
                        </svg>
                      </span>
=======
                      </div>
                      <p
                        className="sc-jDwBTQ bcLZea"
                      />
                    </div>
                  </div>
                </div>
              </div>
            </div>
            <div
              className="sc-kgAjT jWFrne"
            >
              <div
                className="ant-collapse ant-collapse-icon-position-start sc-ksYbfQ hPwOiL"
                role={null}
                style={
                  Object {
                    "marginBottom": "24px",
                  }
                }
              >
                <div
                  className="ant-collapse-item ant-collapse-item-active"
                >
                  <div
                    aria-disabled={false}
                    aria-expanded={true}
                    className="ant-collapse-header"
                    onClick={[Function]}
                    onKeyPress={[Function]}
                    role="button"
                    tabIndex={0}
                  >
                    <div
                      className="ant-collapse-expand-icon"
                      onClick={null}
                    >
                      <span
                        aria-label="right"
                        className="anticon anticon-right ant-collapse-arrow"
                        role="img"
                      >
                        <svg
                          aria-hidden="true"
                          data-icon="right"
                          fill="currentColor"
                          focusable="false"
                          height="1em"
                          style={
                            Object {
                              "msTransform": "rotate(90deg)",
                              "transform": "rotate(90deg)",
                            }
                          }
                          viewBox="64 64 896 896"
                          width="1em"
                        >
                          <path
                            d="M765.7 486.8L314.9 134.7A7.97 7.97 0 00302 141v77.3c0 4.9 2.3 9.6 6.1 12.6l360 281.1-360 281.1c-3.9 3-6.1 7.7-6.1 12.6V883c0 6.7 7.7 10.4 12.9 6.3l450.8-352.1a31.96 31.96 0 000-50.4z"
                          />
                        </svg>
                      </span>
                    </div>
                    <span
                      className="ant-collapse-header-text"
                      onClick={null}
                    >
                      <div
                        className="sc-TOsTZ kjYrri"
                      >
                        Pending Aliases
                      </div>
                    </span>
                  </div>
                  <div
                    className="ant-collapse-content ant-collapse-content-active"
                    role={null}
                  >
                    <div
                      className="ant-collapse-content-box"
                    >
                      <div
                        className="ant-space ant-space-horizontal ant-space-align-center"
                        style={
                          Object {
                            "flexWrap": "wrap",
                            "marginBottom": -8,
                          }
                        }
                      >
                        <div
                          className="ant-space-item"
                          style={
                            Object {
                              "paddingBottom": 8,
                            }
                          }
                        >
                          <h3>
                            No pending aliases
                          </h3>
                        </div>
                      </div>
                      <p
                        className="sc-jDwBTQ bcLZea"
                      />
>>>>>>> 8262233f
                    </div>
                    <span
                      className="ant-collapse-header-text"
                      onClick={null}
                    >
                      <div
                        className="sc-kgAjT cuzzPp"
                      >
                        Pending Aliases
                      </div>
                    </span>
                  </div>
                </div>
              </div>
            </div>
          </div>
        </div>
      </div>
    </div>
  </div>,
]
`;

exports[`Wallet without XEC balance 1`] = `
Array [
  <div
    className="sc-eHgmQL jcvoLq"
  >
    <div
      className="sc-jKJlTe jrzEcV"
    >
      <h4
        className="sc-eNQAEJ cwroNb"
      >
        MigrationTestAlpha
      </h4>
      <a
        href="/configure"
        onClick={[Function]}
      >
        <svg
          className="sc-jTzLTM bTdWCF"
        >
          edit.svg
        </svg>
      </a>
      <div>
         
        <button
          aria-checked={false}
          className="ant-switch ant-switch-small"
          onClick={[Function]}
          onKeyDown={[Function]}
          onMouseEnter={[Function]}
          onMouseLeave={[Function]}
          role="switch"
          type="button"
        >
          <div
            className="ant-switch-handle"
          />
          <span
            className="ant-switch-inner"
          >
            <svg
              className="sc-kAzzGY fUTkYj"
            >
              eye-invisible.svg
            </svg>
          </span>
        </button>
      </div>
    </div>
    <div
      className="sc-brqgnP jHOLle"
    >
      You currently have 0 
      XEC
      <br />
      Deposit some funds to use this feature
    </div>
  </div>,
  <div
    className="sc-iAyFgw eRQdeW"
  >
    <div
      className="ant-row"
      style={Object {}}
      type="flex"
    >
      <div
        className="ant-col ant-col-24"
        style={Object {}}
      >
        <div
<<<<<<< HEAD
          className="sc-dNLxif kwWjay"
=======
          className="sc-jbKcbu wUzOX"
>>>>>>> 8262233f
        >
          <h2>
            eCash Namespace Alias
          </h2>
        </div>
        <div
          className="sc-iAyFgw eRQdeW"
        >
          <div
            className="sc-bRBYWo fqvvXE"
          >
            <form
              className="ant-form ant-form-horizontal"
              onReset={[Function]}
              onSubmit={[Function]}
              style={
                Object {
                  "width": "auto",
                }
              }
            >
              <div
                className="ant-form-item"
              >
                <div
                  className="ant-row ant-form-item-row"
                  style={Object {}}
                >
                  <div
                    className="ant-col ant-form-item-control"
                    style={Object {}}
                  >
                    <div
                      className="ant-form-item-control-input"
                    >
                      <div
                        className="ant-form-item-control-input-content"
                      >
                        <div
                          className="sc-bRBYWo fqvvXE"
                        >
                          <div
                            className="ant-form-item ant-form-item-with-help ant-form-item-has-error"
                          >
                            <div
                              className="ant-row ant-form-item-row"
                              style={Object {}}
                            >
                              <div
                                className="ant-col ant-form-item-control"
                                style={Object {}}
                              >
                                <div
                                  className="ant-form-item-control-input"
                                >
                                  <div
                                    className="ant-form-item-control-input-content"
                                  >
                                    <span
                                      className="ant-input-group-wrapper ant-input-group-wrapper-status-error"
                                    >
                                      <span
                                        className="ant-input-wrapper ant-input-group"
                                      >
                                        <span
                                          className="ant-input-affix-wrapper ant-input-affix-wrapper-status-error"
                                          hidden={null}
                                          onClick={[Function]}
                                          style={null}
                                        >
                                          <span
                                            className="ant-input-prefix"
                                          >
                                            <svg
                                              className="sc-kGXeez iHLPLV"
                                            >
                                              user.svg
                                            </svg>
                                          </span>
                                          <input
                                            autoComplete="off"
                                            className="ant-input"
                                            hidden={null}
                                            name="aliasName"
                                            onBlur={[Function]}
                                            onChange={[Function]}
                                            onFocus={[Function]}
                                            onKeyDown={[Function]}
                                            placeholder="Enter a desired alias"
                                            required={true}
                                            style={null}
                                            type="text"
                                            value=""
                                          />
                                        </span>
                                        <span
                                          className="ant-input-group-addon"
                                        >
                                           . xec
                                        </span>
                                      </span>
                                    </span>
                                  </div>
                                </div>
                              </div>
                            </div>
                          </div>
                        </div>
                        <p />
<<<<<<< HEAD
                        <button
                          className="sc-caSCKo kUdPsD"
                          disabled={true}
                          onClick={[Function]}
                        >
                          <span
                            aria-label="search"
                            className="anticon anticon-search"
                            role="img"
                            style={
                              Object {
                                "fontSize": 20,
                              }
                            }
                          >
                            <svg
                              aria-hidden="true"
                              data-icon="search"
                              fill="currentColor"
                              focusable="false"
                              height="1em"
                              viewBox="64 64 896 896"
                              width="1em"
                            >
                              <path
                                d="M909.6 854.5L649.9 594.8C690.2 542.7 712 479 712 412c0-80.2-31.3-155.4-87.9-212.1-56.6-56.7-132-87.9-212.1-87.9s-155.5 31.3-212.1 87.9C143.2 256.5 112 331.8 112 412c0 80.1 31.3 155.5 87.9 212.1C256.5 680.8 331.8 712 412 712c67 0 130.6-21.8 182.7-62l259.7 259.6a8.2 8.2 0 0011.6 0l43.6-43.5a8.2 8.2 0 000-11.6zM570.4 570.4C528 612.7 471.8 636 412 636s-116-23.3-158.4-65.6C211.3 528 188 471.8 188 412s23.3-116.1 65.6-158.4C296 211.3 352.2 188 412 188s116.1 23.2 158.4 65.6S636 352.2 636 412s-23.3 116.1-65.6 158.4z"
                              />
                            </svg>
                          </span>
                           Check Alias
                        </button>
                        <div
                          className="sc-frDJqD fnMfTH"
=======
                        <div
                          className="sc-hmzhuo fYlBBZ"
>>>>>>> 8262233f
                        >
                          <label
                            className="ant-checkbox-wrapper ant-checkbox-wrapper-checked ant-checkbox-wrapper-in-form-item sc-fBuWsC bHZMFZ"
                          >
                            <span
                              className="ant-checkbox ant-checkbox-checked"
                              style={Object {}}
                            >
                              <input
                                checked={true}
                                className="ant-checkbox-input"
                                disabled={false}
                                onBlur={[Function]}
                                onChange={[Function]}
                                onFocus={[Function]}
                                onKeyDown={[Function]}
                                onKeyPress={[Function]}
                                onKeyUp={[Function]}
                                type="checkbox"
                              />
                              <span
                                className="ant-checkbox-inner"
                              />
                            </span>
                            <span>
                              Register to the active wallet address
                            </span>
                          </label>
                        </div>
                        <button
                          className="sc-fAjcbJ hqeYCi"
                          disabled={true}
                          onClick={[Function]}
                        >
                          <span
                            aria-label="user-add"
                            className="anticon anticon-user-add"
                            role="img"
                            style={
                              Object {
                                "fontSize": 20,
                              }
                            }
                          >
                            <svg
                              aria-hidden="true"
                              data-icon="user-add"
                              fill="currentColor"
                              focusable="false"
                              height="1em"
                              viewBox="64 64 896 896"
                              width="1em"
                            >
                              <path
                                d="M678.3 642.4c24.2-13 51.9-20.4 81.4-20.4h.1c3 0 4.4-3.6 2.2-5.6a371.67 371.67 0 00-103.7-65.8c-.4-.2-.8-.3-1.2-.5C719.2 505 759.6 431.7 759.6 349c0-137-110.8-248-247.5-248S264.7 212 264.7 349c0 82.7 40.4 156 102.6 201.1-.4.2-.8.3-1.2.5-44.7 18.9-84.8 46-119.3 80.6a373.42 373.42 0 00-80.4 119.5A373.6 373.6 0 00137 888.8a8 8 0 008 8.2h59.9c4.3 0 7.9-3.5 8-7.8 2-77.2 32.9-149.5 87.6-204.3C357 628.2 432.2 597 512.2 597c56.7 0 111.1 15.7 158 45.1a8.1 8.1 0 008.1.3zM512.2 521c-45.8 0-88.9-17.9-121.4-50.4A171.2 171.2 0 01340.5 349c0-45.9 17.9-89.1 50.3-121.6S466.3 177 512.2 177s88.9 17.9 121.4 50.4A171.2 171.2 0 01683.9 349c0 45.9-17.9 89.1-50.3 121.6C601.1 503.1 558 521 512.2 521zM880 759h-84v-84c0-4.4-3.6-8-8-8h-56c-4.4 0-8 3.6-8 8v84h-84c-4.4 0-8 3.6-8 8v56c0 4.4 3.6 8 8 8h84v84c0 4.4 3.6 8 8 8h56c4.4 0 8-3.6 8-8v-84h84c4.4 0 8-3.6 8-8v-56c0-4.4-3.6-8-8-8z"
                              />
                            </svg>
                          </span>
                           Register Alias
                        </button>
                      </div>
                    </div>
                  </div>
                </div>
              </div>
            </form>
          </div>
          <div
<<<<<<< HEAD
            className="sc-jqCOkK czKThr"
          />
          <div
            className="sc-dNLxif kwWjay"
          >
            <div
              className="sc-cJSrbW gyeumK"
            >
              <div
                className="ant-collapse ant-collapse-icon-position-start sc-hmzhuo jHDkvg"
=======
            className="sc-dNLxif cYGCgJ"
          />
          <div
            className="sc-jbKcbu wUzOX"
          >
            <div
              className="sc-kgAjT jWFrne"
            >
              <div
                className="ant-collapse ant-collapse-icon-position-start sc-ksYbfQ hPwOiL"
>>>>>>> 8262233f
                role={null}
                style={
                  Object {
                    "marginBottom": "24px",
                  }
                }
              >
                <div
                  className="ant-collapse-item ant-collapse-item-active"
                >
                  <div
                    aria-disabled={false}
                    aria-expanded={true}
                    className="ant-collapse-header"
                    onClick={[Function]}
                    onKeyPress={[Function]}
                    role="button"
                    tabIndex={0}
                  >
                    <div
                      className="ant-collapse-expand-icon"
                      onClick={null}
                    >
                      <span
                        aria-label="right"
                        className="anticon anticon-right ant-collapse-arrow"
                        role="img"
                      >
                        <svg
                          aria-hidden="true"
                          data-icon="right"
                          fill="currentColor"
                          focusable="false"
                          height="1em"
                          style={
                            Object {
                              "msTransform": "rotate(90deg)",
                              "transform": "rotate(90deg)",
                            }
                          }
                          viewBox="64 64 896 896"
                          width="1em"
                        >
                          <path
                            d="M765.7 486.8L314.9 134.7A7.97 7.97 0 00302 141v77.3c0 4.9 2.3 9.6 6.1 12.6l360 281.1-360 281.1c-3.9 3-6.1 7.7-6.1 12.6V883c0 6.7 7.7 10.4 12.9 6.3l450.8-352.1a31.96 31.96 0 000-50.4z"
                          />
                        </svg>
                      </span>
                    </div>
                    <span
                      className="ant-collapse-header-text"
                      onClick={null}
                    >
                      <div
<<<<<<< HEAD
                        className="sc-kgAjT cuzzPp"
=======
                        className="sc-TOsTZ kjYrri"
>>>>>>> 8262233f
                      >
                        Registered Aliases
                      </div>
                    </span>
                  </div>
                  <div
                    className="ant-collapse-content ant-collapse-content-active"
                    role={null}
                  >
                    <div
                      className="ant-collapse-content-box"
                    >
                      <div
                        className="ant-space ant-space-horizontal ant-space-align-center"
                        style={
                          Object {
                            "flexWrap": "wrap",
                            "marginBottom": -8,
                          }
                        }
                      >
                        <div
                          className="ant-space-item"
                          style={
                            Object {
                              "paddingBottom": 8,
                            }
                          }
                        >
                          <h3>
                            No registered aliases
                          </h3>
                        </div>
                      </div>
                      <p
                        className="sc-jDwBTQ bcLZea"
                      />
                    </div>
                  </div>
                </div>
              </div>
            </div>
            <div
<<<<<<< HEAD
              className="sc-cJSrbW gyeumK"
            >
              <div
                className="ant-collapse ant-collapse-icon-position-start sc-hmzhuo jHDkvg"
=======
              className="sc-kgAjT jWFrne"
            >
              <div
                className="ant-collapse ant-collapse-icon-position-start sc-ksYbfQ hPwOiL"
>>>>>>> 8262233f
                role={null}
                style={
                  Object {
                    "marginBottom": "24px",
                  }
                }
              >
                <div
<<<<<<< HEAD
                  className="ant-collapse-item"
                >
                  <div
                    aria-disabled={false}
                    aria-expanded={false}
=======
                  className="ant-collapse-item ant-collapse-item-active"
                >
                  <div
                    aria-disabled={false}
                    aria-expanded={true}
>>>>>>> 8262233f
                    className="ant-collapse-header"
                    onClick={[Function]}
                    onKeyPress={[Function]}
                    role="button"
                    tabIndex={0}
<<<<<<< HEAD
                  >
                    <div
                      className="ant-collapse-expand-icon"
                      onClick={null}
                    >
                      <span
                        aria-label="right"
                        className="anticon anticon-right ant-collapse-arrow"
                        role="img"
                      >
                        <svg
                          aria-hidden="true"
                          data-icon="right"
                          fill="currentColor"
                          focusable="false"
                          height="1em"
                          viewBox="64 64 896 896"
                          width="1em"
                        >
                          <path
                            d="M765.7 486.8L314.9 134.7A7.97 7.97 0 00302 141v77.3c0 4.9 2.3 9.6 6.1 12.6l360 281.1-360 281.1c-3.9 3-6.1 7.7-6.1 12.6V883c0 6.7 7.7 10.4 12.9 6.3l450.8-352.1a31.96 31.96 0 000-50.4z"
                          />
                        </svg>
                      </span>
                    </div>
                    <span
                      className="ant-collapse-header-text"
                      onClick={null}
                    >
                      <div
                        className="sc-kgAjT cuzzPp"
                      >
                        Pending Aliases
                      </div>
                    </span>
=======
                  >
                    <div
                      className="ant-collapse-expand-icon"
                      onClick={null}
                    >
                      <span
                        aria-label="right"
                        className="anticon anticon-right ant-collapse-arrow"
                        role="img"
                      >
                        <svg
                          aria-hidden="true"
                          data-icon="right"
                          fill="currentColor"
                          focusable="false"
                          height="1em"
                          style={
                            Object {
                              "msTransform": "rotate(90deg)",
                              "transform": "rotate(90deg)",
                            }
                          }
                          viewBox="64 64 896 896"
                          width="1em"
                        >
                          <path
                            d="M765.7 486.8L314.9 134.7A7.97 7.97 0 00302 141v77.3c0 4.9 2.3 9.6 6.1 12.6l360 281.1-360 281.1c-3.9 3-6.1 7.7-6.1 12.6V883c0 6.7 7.7 10.4 12.9 6.3l450.8-352.1a31.96 31.96 0 000-50.4z"
                          />
                        </svg>
                      </span>
                    </div>
                    <span
                      className="ant-collapse-header-text"
                      onClick={null}
                    >
                      <div
                        className="sc-TOsTZ kjYrri"
                      >
                        Pending Aliases
                      </div>
                    </span>
                  </div>
                  <div
                    className="ant-collapse-content ant-collapse-content-active"
                    role={null}
                  >
                    <div
                      className="ant-collapse-content-box"
                    >
                      <div
                        className="ant-space ant-space-horizontal ant-space-align-center"
                        style={
                          Object {
                            "flexWrap": "wrap",
                            "marginBottom": -8,
                          }
                        }
                      >
                        <div
                          className="ant-space-item"
                          style={
                            Object {
                              "paddingBottom": 8,
                            }
                          }
                        >
                          <h3>
                            No pending aliases
                          </h3>
                        </div>
                      </div>
                      <p
                        className="sc-jDwBTQ bcLZea"
                      />
                    </div>
>>>>>>> 8262233f
                  </div>
                </div>
              </div>
            </div>
          </div>
        </div>
      </div>
    </div>
  </div>,
]
`;

exports[`Without wallet defined 1`] = `
Array [
  <div
    className="sc-eHgmQL jcvoLq"
  >
    <div
      className="sc-jKJlTe jrzEcV"
    >
      <a
        href="/configure"
        onClick={[Function]}
      >
        <svg
          className="sc-jTzLTM bTdWCF"
        >
          edit.svg
        </svg>
      </a>
      <div>
         
        <button
          aria-checked={false}
          className="ant-switch ant-switch-small"
          onClick={[Function]}
          onKeyDown={[Function]}
          onMouseEnter={[Function]}
          onMouseLeave={[Function]}
          role="switch"
          type="button"
        >
          <div
            className="ant-switch-handle"
          />
          <span
            className="ant-switch-inner"
          >
            <svg
              className="sc-kAzzGY fUTkYj"
            >
              eye-invisible.svg
            </svg>
          </span>
        </button>
      </div>
    </div>
    <div
      className="sc-brqgnP jHOLle"
    >
      You currently have 0 
      XEC
      <br />
      Deposit some funds to use this feature
    </div>
  </div>,
  <div
    className="sc-iAyFgw eRQdeW"
  >
    <div
      className="ant-row"
      style={Object {}}
      type="flex"
    >
      <div
        className="ant-col ant-col-24"
        style={Object {}}
      >
        <div
<<<<<<< HEAD
          className="sc-dNLxif kwWjay"
=======
          className="sc-jbKcbu wUzOX"
>>>>>>> 8262233f
        >
          <h2>
            eCash Namespace Alias
          </h2>
        </div>
        <div
          className="sc-iAyFgw eRQdeW"
        >
          <div
            className="sc-bRBYWo fqvvXE"
          >
            <form
              className="ant-form ant-form-horizontal"
              onReset={[Function]}
              onSubmit={[Function]}
              style={
                Object {
                  "width": "auto",
                }
              }
            >
              <div
                className="ant-form-item"
              >
                <div
                  className="ant-row ant-form-item-row"
                  style={Object {}}
                >
                  <div
                    className="ant-col ant-form-item-control"
                    style={Object {}}
                  >
                    <div
                      className="ant-form-item-control-input"
                    >
                      <div
                        className="ant-form-item-control-input-content"
                      >
                        <div
                          className="sc-bRBYWo fqvvXE"
                        >
                          <div
                            className="ant-form-item ant-form-item-with-help ant-form-item-has-error"
                          >
                            <div
                              className="ant-row ant-form-item-row"
                              style={Object {}}
                            >
                              <div
                                className="ant-col ant-form-item-control"
                                style={Object {}}
                              >
                                <div
                                  className="ant-form-item-control-input"
                                >
                                  <div
                                    className="ant-form-item-control-input-content"
                                  >
                                    <span
                                      className="ant-input-group-wrapper ant-input-group-wrapper-status-error"
                                    >
                                      <span
                                        className="ant-input-wrapper ant-input-group"
                                      >
                                        <span
                                          className="ant-input-affix-wrapper ant-input-affix-wrapper-status-error"
                                          hidden={null}
                                          onClick={[Function]}
                                          style={null}
                                        >
                                          <span
                                            className="ant-input-prefix"
                                          >
                                            <svg
                                              className="sc-kGXeez iHLPLV"
                                            >
                                              user.svg
                                            </svg>
                                          </span>
                                          <input
                                            autoComplete="off"
                                            className="ant-input"
                                            hidden={null}
                                            name="aliasName"
                                            onBlur={[Function]}
                                            onChange={[Function]}
                                            onFocus={[Function]}
                                            onKeyDown={[Function]}
                                            placeholder="Enter a desired alias"
                                            required={true}
                                            style={null}
                                            type="text"
                                            value=""
                                          />
                                        </span>
                                        <span
                                          className="ant-input-group-addon"
                                        >
                                           . xec
                                        </span>
                                      </span>
                                    </span>
                                  </div>
                                </div>
                              </div>
                            </div>
                          </div>
                        </div>
                        <p />
<<<<<<< HEAD
                        <button
                          className="sc-caSCKo kUdPsD"
                          disabled={true}
                          onClick={[Function]}
                        >
                          <span
                            aria-label="search"
                            className="anticon anticon-search"
                            role="img"
                            style={
                              Object {
                                "fontSize": 20,
                              }
                            }
                          >
                            <svg
                              aria-hidden="true"
                              data-icon="search"
                              fill="currentColor"
                              focusable="false"
                              height="1em"
                              viewBox="64 64 896 896"
                              width="1em"
                            >
                              <path
                                d="M909.6 854.5L649.9 594.8C690.2 542.7 712 479 712 412c0-80.2-31.3-155.4-87.9-212.1-56.6-56.7-132-87.9-212.1-87.9s-155.5 31.3-212.1 87.9C143.2 256.5 112 331.8 112 412c0 80.1 31.3 155.5 87.9 212.1C256.5 680.8 331.8 712 412 712c67 0 130.6-21.8 182.7-62l259.7 259.6a8.2 8.2 0 0011.6 0l43.6-43.5a8.2 8.2 0 000-11.6zM570.4 570.4C528 612.7 471.8 636 412 636s-116-23.3-158.4-65.6C211.3 528 188 471.8 188 412s23.3-116.1 65.6-158.4C296 211.3 352.2 188 412 188s116.1 23.2 158.4 65.6S636 352.2 636 412s-23.3 116.1-65.6 158.4z"
                              />
                            </svg>
                          </span>
                           Check Alias
                        </button>
                        <div
                          className="sc-frDJqD fnMfTH"
=======
                        <div
                          className="sc-hmzhuo fYlBBZ"
>>>>>>> 8262233f
                        >
                          <label
                            className="ant-checkbox-wrapper ant-checkbox-wrapper-in-form-item sc-fBuWsC bHZMFZ"
                          >
                            <span
                              className="ant-checkbox"
                              style={Object {}}
                            >
                              <input
                                checked={false}
                                className="ant-checkbox-input"
                                disabled={false}
                                onBlur={[Function]}
                                onChange={[Function]}
                                onFocus={[Function]}
                                onKeyDown={[Function]}
                                onKeyPress={[Function]}
                                onKeyUp={[Function]}
                                type="checkbox"
                              />
                              <span
                                className="ant-checkbox-inner"
                              />
                            </span>
                            <span>
                              Register to the active wallet address
                            </span>
                          </label>
                        </div>
                        <div
                          className="sc-bRBYWo fqvvXE"
                        >
                          <div
                            className="ant-form-item ant-form-item-with-help ant-form-item-has-error"
                          >
                            <div
                              className="ant-row ant-form-item-row"
                              style={Object {}}
                            >
                              <div
                                className="ant-col ant-form-item-control"
                                style={Object {}}
                              >
                                <div
                                  className="ant-form-item-control-input"
                                >
                                  <div
                                    className="ant-form-item-control-input-content"
                                  >
                                    <span
                                      className="ant-input-affix-wrapper ant-input-affix-wrapper-status-error"
                                      onClick={[Function]}
                                    >
                                      <span
                                        className="ant-input-prefix"
                                      >
                                        <span
                                          aria-label="wallet"
                                          className="anticon anticon-wallet sc-bxivhb iBBRHU"
                                          role="img"
                                        >
                                          <svg
                                            aria-hidden="true"
                                            data-icon="wallet"
                                            fill="currentColor"
                                            focusable="false"
                                            height="1em"
                                            viewBox="64 64 896 896"
                                            width="1em"
                                          >
                                            <path
                                              d="M880 112H144c-17.7 0-32 14.3-32 32v736c0 17.7 14.3 32 32 32h736c17.7 0 32-14.3 32-32V144c0-17.7-14.3-32-32-32zm-40 464H528V448h312v128zm0 264H184V184h656v200H496c-17.7 0-32 14.3-32 32v192c0 17.7 14.3 32 32 32h344v200zM580 512a40 40 0 1080 0 40 40 0 10-80 0z"
                                            />
                                          </svg>
                                        </span>
                                      </span>
                                      <input
                                        autoComplete="off"
                                        className="ant-input"
                                        hidden={null}
                                        name="aliasAddress"
                                        onBlur={[Function]}
                                        onChange={[Function]}
                                        onFocus={[Function]}
                                        onKeyDown={[Function]}
                                        placeholder="Enter address for this alias"
                                        required={true}
                                        style={null}
                                        type="text"
                                        value=""
                                      />
                                    </span>
                                  </div>
                                </div>
                              </div>
                            </div>
                          </div>
                        </div>
                        <button
                          className="sc-fAjcbJ hqeYCi"
                          disabled={true}
                          onClick={[Function]}
                        >
                          <span
                            aria-label="user-add"
                            className="anticon anticon-user-add"
                            role="img"
                            style={
                              Object {
                                "fontSize": 20,
                              }
                            }
                          >
                            <svg
                              aria-hidden="true"
                              data-icon="user-add"
                              fill="currentColor"
                              focusable="false"
                              height="1em"
                              viewBox="64 64 896 896"
                              width="1em"
                            >
                              <path
                                d="M678.3 642.4c24.2-13 51.9-20.4 81.4-20.4h.1c3 0 4.4-3.6 2.2-5.6a371.67 371.67 0 00-103.7-65.8c-.4-.2-.8-.3-1.2-.5C719.2 505 759.6 431.7 759.6 349c0-137-110.8-248-247.5-248S264.7 212 264.7 349c0 82.7 40.4 156 102.6 201.1-.4.2-.8.3-1.2.5-44.7 18.9-84.8 46-119.3 80.6a373.42 373.42 0 00-80.4 119.5A373.6 373.6 0 00137 888.8a8 8 0 008 8.2h59.9c4.3 0 7.9-3.5 8-7.8 2-77.2 32.9-149.5 87.6-204.3C357 628.2 432.2 597 512.2 597c56.7 0 111.1 15.7 158 45.1a8.1 8.1 0 008.1.3zM512.2 521c-45.8 0-88.9-17.9-121.4-50.4A171.2 171.2 0 01340.5 349c0-45.9 17.9-89.1 50.3-121.6S466.3 177 512.2 177s88.9 17.9 121.4 50.4A171.2 171.2 0 01683.9 349c0 45.9-17.9 89.1-50.3 121.6C601.1 503.1 558 521 512.2 521zM880 759h-84v-84c0-4.4-3.6-8-8-8h-56c-4.4 0-8 3.6-8 8v84h-84c-4.4 0-8 3.6-8 8v56c0 4.4 3.6 8 8 8h84v84c0 4.4 3.6 8 8 8h56c4.4 0 8-3.6 8-8v-84h84c4.4 0 8-3.6 8-8v-56c0-4.4-3.6-8-8-8z"
                              />
                            </svg>
                          </span>
                           Register Alias
                        </button>
                      </div>
                    </div>
                  </div>
                </div>
              </div>
            </form>
          </div>
          <div
<<<<<<< HEAD
            className="sc-jqCOkK czKThr"
          />
          <div
            className="sc-dNLxif kwWjay"
          >
            <div
              className="sc-cJSrbW gyeumK"
            >
              <div
                className="ant-collapse ant-collapse-icon-position-start sc-hmzhuo jHDkvg"
=======
            className="sc-dNLxif cYGCgJ"
          />
          <div
            className="sc-jbKcbu wUzOX"
          >
            <div
              className="sc-kgAjT jWFrne"
            >
              <div
                className="ant-collapse ant-collapse-icon-position-start sc-ksYbfQ hPwOiL"
>>>>>>> 8262233f
                role={null}
                style={
                  Object {
                    "marginBottom": "24px",
                  }
                }
              >
                <div
                  className="ant-collapse-item ant-collapse-item-active"
                >
                  <div
                    aria-disabled={false}
                    aria-expanded={true}
                    className="ant-collapse-header"
                    onClick={[Function]}
                    onKeyPress={[Function]}
                    role="button"
                    tabIndex={0}
                  >
                    <div
                      className="ant-collapse-expand-icon"
                      onClick={null}
                    >
                      <span
                        aria-label="right"
                        className="anticon anticon-right ant-collapse-arrow"
                        role="img"
                      >
                        <svg
                          aria-hidden="true"
                          data-icon="right"
                          fill="currentColor"
                          focusable="false"
                          height="1em"
                          style={
                            Object {
                              "msTransform": "rotate(90deg)",
                              "transform": "rotate(90deg)",
                            }
                          }
                          viewBox="64 64 896 896"
                          width="1em"
                        >
                          <path
                            d="M765.7 486.8L314.9 134.7A7.97 7.97 0 00302 141v77.3c0 4.9 2.3 9.6 6.1 12.6l360 281.1-360 281.1c-3.9 3-6.1 7.7-6.1 12.6V883c0 6.7 7.7 10.4 12.9 6.3l450.8-352.1a31.96 31.96 0 000-50.4z"
                          />
                        </svg>
                      </span>
                    </div>
                    <span
                      className="ant-collapse-header-text"
                      onClick={null}
                    >
                      <div
<<<<<<< HEAD
                        className="sc-kgAjT cuzzPp"
=======
                        className="sc-TOsTZ kjYrri"
>>>>>>> 8262233f
                      >
                        Registered Aliases
                      </div>
                    </span>
                  </div>
                  <div
                    className="ant-collapse-content ant-collapse-content-active"
                    role={null}
                  >
                    <div
                      className="ant-collapse-content-box"
                    >
                      <div
                        className="ant-space ant-space-horizontal ant-space-align-center"
                        style={
                          Object {
                            "flexWrap": "wrap",
                            "marginBottom": -8,
                          }
                        }
                      >
                        <div
                          className="ant-space-item"
                          style={
                            Object {
                              "paddingBottom": 8,
                            }
                          }
                        >
                          <h3>
                            No registered aliases
                          </h3>
                        </div>
                      </div>
                      <p
                        className="sc-jDwBTQ bcLZea"
                      />
                    </div>
                  </div>
                </div>
              </div>
            </div>
            <div
<<<<<<< HEAD
              className="sc-cJSrbW gyeumK"
            >
              <div
                className="ant-collapse ant-collapse-icon-position-start sc-hmzhuo jHDkvg"
=======
              className="sc-kgAjT jWFrne"
            >
              <div
                className="ant-collapse ant-collapse-icon-position-start sc-ksYbfQ hPwOiL"
>>>>>>> 8262233f
                role={null}
                style={
                  Object {
                    "marginBottom": "24px",
                  }
                }
              >
                <div
<<<<<<< HEAD
                  className="ant-collapse-item"
                >
                  <div
                    aria-disabled={false}
                    aria-expanded={false}
=======
                  className="ant-collapse-item ant-collapse-item-active"
                >
                  <div
                    aria-disabled={false}
                    aria-expanded={true}
>>>>>>> 8262233f
                    className="ant-collapse-header"
                    onClick={[Function]}
                    onKeyPress={[Function]}
                    role="button"
                    tabIndex={0}
<<<<<<< HEAD
                  >
                    <div
                      className="ant-collapse-expand-icon"
                      onClick={null}
                    >
                      <span
                        aria-label="right"
                        className="anticon anticon-right ant-collapse-arrow"
                        role="img"
                      >
                        <svg
                          aria-hidden="true"
                          data-icon="right"
                          fill="currentColor"
                          focusable="false"
                          height="1em"
                          viewBox="64 64 896 896"
                          width="1em"
                        >
                          <path
                            d="M765.7 486.8L314.9 134.7A7.97 7.97 0 00302 141v77.3c0 4.9 2.3 9.6 6.1 12.6l360 281.1-360 281.1c-3.9 3-6.1 7.7-6.1 12.6V883c0 6.7 7.7 10.4 12.9 6.3l450.8-352.1a31.96 31.96 0 000-50.4z"
                          />
                        </svg>
                      </span>
                    </div>
                    <span
                      className="ant-collapse-header-text"
                      onClick={null}
                    >
                      <div
                        className="sc-kgAjT cuzzPp"
                      >
                        Pending Aliases
                      </div>
                    </span>
=======
                  >
                    <div
                      className="ant-collapse-expand-icon"
                      onClick={null}
                    >
                      <span
                        aria-label="right"
                        className="anticon anticon-right ant-collapse-arrow"
                        role="img"
                      >
                        <svg
                          aria-hidden="true"
                          data-icon="right"
                          fill="currentColor"
                          focusable="false"
                          height="1em"
                          style={
                            Object {
                              "msTransform": "rotate(90deg)",
                              "transform": "rotate(90deg)",
                            }
                          }
                          viewBox="64 64 896 896"
                          width="1em"
                        >
                          <path
                            d="M765.7 486.8L314.9 134.7A7.97 7.97 0 00302 141v77.3c0 4.9 2.3 9.6 6.1 12.6l360 281.1-360 281.1c-3.9 3-6.1 7.7-6.1 12.6V883c0 6.7 7.7 10.4 12.9 6.3l450.8-352.1a31.96 31.96 0 000-50.4z"
                          />
                        </svg>
                      </span>
                    </div>
                    <span
                      className="ant-collapse-header-text"
                      onClick={null}
                    >
                      <div
                        className="sc-TOsTZ kjYrri"
                      >
                        Pending Aliases
                      </div>
                    </span>
                  </div>
                  <div
                    className="ant-collapse-content ant-collapse-content-active"
                    role={null}
                  >
                    <div
                      className="ant-collapse-content-box"
                    >
                      <div
                        className="ant-space ant-space-horizontal ant-space-align-center"
                        style={
                          Object {
                            "flexWrap": "wrap",
                            "marginBottom": -8,
                          }
                        }
                      >
                        <div
                          className="ant-space-item"
                          style={
                            Object {
                              "paddingBottom": 8,
                            }
                          }
                        >
                          <h3>
                            No pending aliases
                          </h3>
                        </div>
                      </div>
                      <p
                        className="sc-jDwBTQ bcLZea"
                      />
                    </div>
>>>>>>> 8262233f
                  </div>
                </div>
              </div>
            </div>
          </div>
        </div>
      </div>
    </div>
  </div>,
]
`;<|MERGE_RESOLUTION|>--- conflicted
+++ resolved
@@ -72,11 +72,7 @@
         style={Object {}}
       >
         <div
-<<<<<<< HEAD
-          className="sc-dNLxif kwWjay"
-=======
           className="sc-jbKcbu wUzOX"
->>>>>>> 8262233f
         >
           <h2>
             eCash Namespace Alias
@@ -186,44 +182,8 @@
                           </div>
                         </div>
                         <p />
-<<<<<<< HEAD
-                        <button
-                          className="sc-caSCKo kUdPsD"
-                          disabled={true}
-                          onClick={[Function]}
-                        >
-                          <span
-                            aria-label="search"
-                            className="anticon anticon-search"
-                            role="img"
-                            style={
-                              Object {
-                                "fontSize": 20,
-                              }
-                            }
-                          >
-                            <svg
-                              aria-hidden="true"
-                              data-icon="search"
-                              fill="currentColor"
-                              focusable="false"
-                              height="1em"
-                              viewBox="64 64 896 896"
-                              width="1em"
-                            >
-                              <path
-                                d="M909.6 854.5L649.9 594.8C690.2 542.7 712 479 712 412c0-80.2-31.3-155.4-87.9-212.1-56.6-56.7-132-87.9-212.1-87.9s-155.5 31.3-212.1 87.9C143.2 256.5 112 331.8 112 412c0 80.1 31.3 155.5 87.9 212.1C256.5 680.8 331.8 712 412 712c67 0 130.6-21.8 182.7-62l259.7 259.6a8.2 8.2 0 0011.6 0l43.6-43.5a8.2 8.2 0 000-11.6zM570.4 570.4C528 612.7 471.8 636 412 636s-116-23.3-158.4-65.6C211.3 528 188 471.8 188 412s23.3-116.1 65.6-158.4C296 211.3 352.2 188 412 188s116.1 23.2 158.4 65.6S636 352.2 636 412s-23.3 116.1-65.6 158.4z"
-                              />
-                            </svg>
-                          </span>
-                           Check Alias
-                        </button>
-                        <div
-                          className="sc-frDJqD fnMfTH"
-=======
                         <div
                           className="sc-hmzhuo fYlBBZ"
->>>>>>> 8262233f
                         >
                           <label
                             className="ant-checkbox-wrapper ant-checkbox-wrapper-checked ant-checkbox-wrapper-in-form-item sc-fBuWsC bHZMFZ"
@@ -292,18 +252,6 @@
             </form>
           </div>
           <div
-<<<<<<< HEAD
-            className="sc-jqCOkK czKThr"
-          />
-          <div
-            className="sc-dNLxif kwWjay"
-          >
-            <div
-              className="sc-cJSrbW gyeumK"
-            >
-              <div
-                className="ant-collapse ant-collapse-icon-position-start sc-hmzhuo jHDkvg"
-=======
             className="sc-dNLxif cYGCgJ"
           />
           <div
@@ -314,7 +262,6 @@
             >
               <div
                 className="ant-collapse ant-collapse-icon-position-start sc-ksYbfQ hPwOiL"
->>>>>>> 8262233f
                 role={null}
                 style={
                   Object {
@@ -369,11 +316,7 @@
                       onClick={null}
                     >
                       <div
-<<<<<<< HEAD
-                        className="sc-kgAjT cuzzPp"
-=======
                         className="sc-TOsTZ kjYrri"
->>>>>>> 8262233f
                       >
                         Registered Aliases
                       </div>
@@ -417,17 +360,10 @@
               </div>
             </div>
             <div
-<<<<<<< HEAD
-              className="sc-cJSrbW gyeumK"
-            >
-              <div
-                className="ant-collapse ant-collapse-icon-position-start sc-hmzhuo jHDkvg"
-=======
               className="sc-kgAjT jWFrne"
             >
               <div
                 className="ant-collapse ant-collapse-icon-position-start sc-ksYbfQ hPwOiL"
->>>>>>> 8262233f
                 role={null}
                 style={
                   Object {
@@ -436,19 +372,11 @@
                 }
               >
                 <div
-<<<<<<< HEAD
-                  className="ant-collapse-item"
-                >
-                  <div
-                    aria-disabled={false}
-                    aria-expanded={false}
-=======
                   className="ant-collapse-item ant-collapse-item-active"
                 >
                   <div
                     aria-disabled={false}
                     aria-expanded={true}
->>>>>>> 8262233f
                     className="ant-collapse-header"
                     onClick={[Function]}
                     onKeyPress={[Function]}
@@ -470,15 +398,12 @@
                           fill="currentColor"
                           focusable="false"
                           height="1em"
-<<<<<<< HEAD
-=======
                           style={
                             Object {
                               "msTransform": "rotate(90deg)",
                               "transform": "rotate(90deg)",
                             }
                           }
->>>>>>> 8262233f
                           viewBox="64 64 896 896"
                           width="1em"
                         >
@@ -493,18 +418,12 @@
                       onClick={null}
                     >
                       <div
-<<<<<<< HEAD
-                        className="sc-kgAjT cuzzPp"
-=======
                         className="sc-TOsTZ kjYrri"
->>>>>>> 8262233f
                       >
                         Pending Aliases
                       </div>
                     </span>
                   </div>
-<<<<<<< HEAD
-=======
                   <div
                     className="ant-collapse-content ant-collapse-content-active"
                     role={null}
@@ -539,7 +458,6 @@
                       />
                     </div>
                   </div>
->>>>>>> 8262233f
                 </div>
               </div>
             </div>
@@ -623,11 +541,7 @@
         style={Object {}}
       >
         <div
-<<<<<<< HEAD
-          className="sc-dNLxif kwWjay"
-=======
           className="sc-jbKcbu wUzOX"
->>>>>>> 8262233f
         >
           <h2>
             eCash Namespace Alias
@@ -737,44 +651,8 @@
                           </div>
                         </div>
                         <p />
-<<<<<<< HEAD
-                        <button
-                          className="sc-caSCKo kUdPsD"
-                          disabled={true}
-                          onClick={[Function]}
-                        >
-                          <span
-                            aria-label="search"
-                            className="anticon anticon-search"
-                            role="img"
-                            style={
-                              Object {
-                                "fontSize": 20,
-                              }
-                            }
-                          >
-                            <svg
-                              aria-hidden="true"
-                              data-icon="search"
-                              fill="currentColor"
-                              focusable="false"
-                              height="1em"
-                              viewBox="64 64 896 896"
-                              width="1em"
-                            >
-                              <path
-                                d="M909.6 854.5L649.9 594.8C690.2 542.7 712 479 712 412c0-80.2-31.3-155.4-87.9-212.1-56.6-56.7-132-87.9-212.1-87.9s-155.5 31.3-212.1 87.9C143.2 256.5 112 331.8 112 412c0 80.1 31.3 155.5 87.9 212.1C256.5 680.8 331.8 712 412 712c67 0 130.6-21.8 182.7-62l259.7 259.6a8.2 8.2 0 0011.6 0l43.6-43.5a8.2 8.2 0 000-11.6zM570.4 570.4C528 612.7 471.8 636 412 636s-116-23.3-158.4-65.6C211.3 528 188 471.8 188 412s23.3-116.1 65.6-158.4C296 211.3 352.2 188 412 188s116.1 23.2 158.4 65.6S636 352.2 636 412s-23.3 116.1-65.6 158.4z"
-                              />
-                            </svg>
-                          </span>
-                           Check Alias
-                        </button>
-                        <div
-                          className="sc-frDJqD fnMfTH"
-=======
                         <div
                           className="sc-hmzhuo fYlBBZ"
->>>>>>> 8262233f
                         >
                           <label
                             className="ant-checkbox-wrapper ant-checkbox-wrapper-checked ant-checkbox-wrapper-in-form-item sc-fBuWsC bHZMFZ"
@@ -843,18 +721,6 @@
             </form>
           </div>
           <div
-<<<<<<< HEAD
-            className="sc-jqCOkK czKThr"
-          />
-          <div
-            className="sc-dNLxif kwWjay"
-          >
-            <div
-              className="sc-cJSrbW gyeumK"
-            >
-              <div
-                className="ant-collapse ant-collapse-icon-position-start sc-hmzhuo jHDkvg"
-=======
             className="sc-dNLxif cYGCgJ"
           />
           <div
@@ -865,7 +731,6 @@
             >
               <div
                 className="ant-collapse ant-collapse-icon-position-start sc-ksYbfQ hPwOiL"
->>>>>>> 8262233f
                 role={null}
                 style={
                   Object {
@@ -920,11 +785,7 @@
                       onClick={null}
                     >
                       <div
-<<<<<<< HEAD
-                        className="sc-kgAjT cuzzPp"
-=======
                         className="sc-TOsTZ kjYrri"
->>>>>>> 8262233f
                       >
                         Registered Aliases
                       </div>
@@ -968,17 +829,10 @@
               </div>
             </div>
             <div
-<<<<<<< HEAD
-              className="sc-cJSrbW gyeumK"
-            >
-              <div
-                className="ant-collapse ant-collapse-icon-position-start sc-hmzhuo jHDkvg"
-=======
               className="sc-kgAjT jWFrne"
             >
               <div
                 className="ant-collapse ant-collapse-icon-position-start sc-ksYbfQ hPwOiL"
->>>>>>> 8262233f
                 role={null}
                 style={
                   Object {
@@ -987,19 +841,11 @@
                 }
               >
                 <div
-<<<<<<< HEAD
-                  className="ant-collapse-item"
-                >
-                  <div
-                    aria-disabled={false}
-                    aria-expanded={false}
-=======
                   className="ant-collapse-item ant-collapse-item-active"
                 >
                   <div
                     aria-disabled={false}
                     aria-expanded={true}
->>>>>>> 8262233f
                     className="ant-collapse-header"
                     onClick={[Function]}
                     onKeyPress={[Function]}
@@ -1021,15 +867,12 @@
                           fill="currentColor"
                           focusable="false"
                           height="1em"
-<<<<<<< HEAD
-=======
                           style={
                             Object {
                               "msTransform": "rotate(90deg)",
                               "transform": "rotate(90deg)",
                             }
                           }
->>>>>>> 8262233f
                           viewBox="64 64 896 896"
                           width="1em"
                         >
@@ -1044,18 +887,12 @@
                       onClick={null}
                     >
                       <div
-<<<<<<< HEAD
-                        className="sc-kgAjT cuzzPp"
-=======
                         className="sc-TOsTZ kjYrri"
->>>>>>> 8262233f
                       >
                         Pending Aliases
                       </div>
                     </span>
                   </div>
-<<<<<<< HEAD
-=======
                   <div
                     className="ant-collapse-content ant-collapse-content-active"
                     role={null}
@@ -1090,7 +927,6 @@
                       />
                     </div>
                   </div>
->>>>>>> 8262233f
                 </div>
               </div>
             </div>
@@ -1179,11 +1015,7 @@
         style={Object {}}
       >
         <div
-<<<<<<< HEAD
-          className="sc-dNLxif kwWjay"
-=======
           className="sc-jbKcbu wUzOX"
->>>>>>> 8262233f
         >
           <h2>
             eCash Namespace Alias
@@ -1293,44 +1125,8 @@
                           </div>
                         </div>
                         <p />
-<<<<<<< HEAD
-                        <button
-                          className="sc-caSCKo kUdPsD"
-                          disabled={true}
-                          onClick={[Function]}
-                        >
-                          <span
-                            aria-label="search"
-                            className="anticon anticon-search"
-                            role="img"
-                            style={
-                              Object {
-                                "fontSize": 20,
-                              }
-                            }
-                          >
-                            <svg
-                              aria-hidden="true"
-                              data-icon="search"
-                              fill="currentColor"
-                              focusable="false"
-                              height="1em"
-                              viewBox="64 64 896 896"
-                              width="1em"
-                            >
-                              <path
-                                d="M909.6 854.5L649.9 594.8C690.2 542.7 712 479 712 412c0-80.2-31.3-155.4-87.9-212.1-56.6-56.7-132-87.9-212.1-87.9s-155.5 31.3-212.1 87.9C143.2 256.5 112 331.8 112 412c0 80.1 31.3 155.5 87.9 212.1C256.5 680.8 331.8 712 412 712c67 0 130.6-21.8 182.7-62l259.7 259.6a8.2 8.2 0 0011.6 0l43.6-43.5a8.2 8.2 0 000-11.6zM570.4 570.4C528 612.7 471.8 636 412 636s-116-23.3-158.4-65.6C211.3 528 188 471.8 188 412s23.3-116.1 65.6-158.4C296 211.3 352.2 188 412 188s116.1 23.2 158.4 65.6S636 352.2 636 412s-23.3 116.1-65.6 158.4z"
-                              />
-                            </svg>
-                          </span>
-                           Check Alias
-                        </button>
-                        <div
-                          className="sc-frDJqD fnMfTH"
-=======
                         <div
                           className="sc-hmzhuo fYlBBZ"
->>>>>>> 8262233f
                         >
                           <label
                             className="ant-checkbox-wrapper ant-checkbox-wrapper-checked ant-checkbox-wrapper-in-form-item sc-fBuWsC bHZMFZ"
@@ -1399,18 +1195,6 @@
             </form>
           </div>
           <div
-<<<<<<< HEAD
-            className="sc-jqCOkK czKThr"
-          />
-          <div
-            className="sc-dNLxif kwWjay"
-          >
-            <div
-              className="sc-cJSrbW gyeumK"
-            >
-              <div
-                className="ant-collapse ant-collapse-icon-position-start sc-hmzhuo jHDkvg"
-=======
             className="sc-dNLxif cYGCgJ"
           />
           <div
@@ -1421,7 +1205,6 @@
             >
               <div
                 className="ant-collapse ant-collapse-icon-position-start sc-ksYbfQ hPwOiL"
->>>>>>> 8262233f
                 role={null}
                 style={
                   Object {
@@ -1476,11 +1259,7 @@
                       onClick={null}
                     >
                       <div
-<<<<<<< HEAD
-                        className="sc-kgAjT cuzzPp"
-=======
                         className="sc-TOsTZ kjYrri"
->>>>>>> 8262233f
                       >
                         Registered Aliases
                       </div>
@@ -1514,64 +1293,6 @@
                             No registered aliases
                           </h3>
                         </div>
-<<<<<<< HEAD
-                      </div>
-                      <p
-                        className="sc-jDwBTQ bcLZea"
-                      />
-                    </div>
-                  </div>
-                </div>
-              </div>
-            </div>
-            <div
-              className="sc-cJSrbW gyeumK"
-            >
-              <div
-                className="ant-collapse ant-collapse-icon-position-start sc-hmzhuo jHDkvg"
-                role={null}
-                style={
-                  Object {
-                    "marginBottom": "24px",
-                  }
-                }
-              >
-                <div
-                  className="ant-collapse-item"
-                >
-                  <div
-                    aria-disabled={false}
-                    aria-expanded={false}
-                    className="ant-collapse-header"
-                    onClick={[Function]}
-                    onKeyPress={[Function]}
-                    role="button"
-                    tabIndex={0}
-                  >
-                    <div
-                      className="ant-collapse-expand-icon"
-                      onClick={null}
-                    >
-                      <span
-                        aria-label="right"
-                        className="anticon anticon-right ant-collapse-arrow"
-                        role="img"
-                      >
-                        <svg
-                          aria-hidden="true"
-                          data-icon="right"
-                          fill="currentColor"
-                          focusable="false"
-                          height="1em"
-                          viewBox="64 64 896 896"
-                          width="1em"
-                        >
-                          <path
-                            d="M765.7 486.8L314.9 134.7A7.97 7.97 0 00302 141v77.3c0 4.9 2.3 9.6 6.1 12.6l360 281.1-360 281.1c-3.9 3-6.1 7.7-6.1 12.6V883c0 6.7 7.7 10.4 12.9 6.3l450.8-352.1a31.96 31.96 0 000-50.4z"
-                          />
-                        </svg>
-                      </span>
-=======
                       </div>
                       <p
                         className="sc-jDwBTQ bcLZea"
@@ -1678,18 +1399,7 @@
                       <p
                         className="sc-jDwBTQ bcLZea"
                       />
->>>>>>> 8262233f
                     </div>
-                    <span
-                      className="ant-collapse-header-text"
-                      onClick={null}
-                    >
-                      <div
-                        className="sc-kgAjT cuzzPp"
-                      >
-                        Pending Aliases
-                      </div>
-                    </span>
                   </div>
                 </div>
               </div>
@@ -1774,11 +1484,7 @@
         style={Object {}}
       >
         <div
-<<<<<<< HEAD
-          className="sc-dNLxif kwWjay"
-=======
           className="sc-jbKcbu wUzOX"
->>>>>>> 8262233f
         >
           <h2>
             eCash Namespace Alias
@@ -1888,44 +1594,8 @@
                           </div>
                         </div>
                         <p />
-<<<<<<< HEAD
-                        <button
-                          className="sc-caSCKo kUdPsD"
-                          disabled={true}
-                          onClick={[Function]}
-                        >
-                          <span
-                            aria-label="search"
-                            className="anticon anticon-search"
-                            role="img"
-                            style={
-                              Object {
-                                "fontSize": 20,
-                              }
-                            }
-                          >
-                            <svg
-                              aria-hidden="true"
-                              data-icon="search"
-                              fill="currentColor"
-                              focusable="false"
-                              height="1em"
-                              viewBox="64 64 896 896"
-                              width="1em"
-                            >
-                              <path
-                                d="M909.6 854.5L649.9 594.8C690.2 542.7 712 479 712 412c0-80.2-31.3-155.4-87.9-212.1-56.6-56.7-132-87.9-212.1-87.9s-155.5 31.3-212.1 87.9C143.2 256.5 112 331.8 112 412c0 80.1 31.3 155.5 87.9 212.1C256.5 680.8 331.8 712 412 712c67 0 130.6-21.8 182.7-62l259.7 259.6a8.2 8.2 0 0011.6 0l43.6-43.5a8.2 8.2 0 000-11.6zM570.4 570.4C528 612.7 471.8 636 412 636s-116-23.3-158.4-65.6C211.3 528 188 471.8 188 412s23.3-116.1 65.6-158.4C296 211.3 352.2 188 412 188s116.1 23.2 158.4 65.6S636 352.2 636 412s-23.3 116.1-65.6 158.4z"
-                              />
-                            </svg>
-                          </span>
-                           Check Alias
-                        </button>
-                        <div
-                          className="sc-frDJqD fnMfTH"
-=======
                         <div
                           className="sc-hmzhuo fYlBBZ"
->>>>>>> 8262233f
                         >
                           <label
                             className="ant-checkbox-wrapper ant-checkbox-wrapper-checked ant-checkbox-wrapper-in-form-item sc-fBuWsC bHZMFZ"
@@ -1994,18 +1664,6 @@
             </form>
           </div>
           <div
-<<<<<<< HEAD
-            className="sc-jqCOkK czKThr"
-          />
-          <div
-            className="sc-dNLxif kwWjay"
-          >
-            <div
-              className="sc-cJSrbW gyeumK"
-            >
-              <div
-                className="ant-collapse ant-collapse-icon-position-start sc-hmzhuo jHDkvg"
-=======
             className="sc-dNLxif cYGCgJ"
           />
           <div
@@ -2016,7 +1674,6 @@
             >
               <div
                 className="ant-collapse ant-collapse-icon-position-start sc-ksYbfQ hPwOiL"
->>>>>>> 8262233f
                 role={null}
                 style={
                   Object {
@@ -2071,11 +1728,7 @@
                       onClick={null}
                     >
                       <div
-<<<<<<< HEAD
-                        className="sc-kgAjT cuzzPp"
-=======
                         className="sc-TOsTZ kjYrri"
->>>>>>> 8262233f
                       >
                         Registered Aliases
                       </div>
@@ -2119,17 +1772,10 @@
               </div>
             </div>
             <div
-<<<<<<< HEAD
-              className="sc-cJSrbW gyeumK"
-            >
-              <div
-                className="ant-collapse ant-collapse-icon-position-start sc-hmzhuo jHDkvg"
-=======
               className="sc-kgAjT jWFrne"
             >
               <div
                 className="ant-collapse ant-collapse-icon-position-start sc-ksYbfQ hPwOiL"
->>>>>>> 8262233f
                 role={null}
                 style={
                   Object {
@@ -2138,61 +1784,16 @@
                 }
               >
                 <div
-<<<<<<< HEAD
-                  className="ant-collapse-item"
-                >
-                  <div
-                    aria-disabled={false}
-                    aria-expanded={false}
-=======
                   className="ant-collapse-item ant-collapse-item-active"
                 >
                   <div
                     aria-disabled={false}
                     aria-expanded={true}
->>>>>>> 8262233f
                     className="ant-collapse-header"
                     onClick={[Function]}
                     onKeyPress={[Function]}
                     role="button"
                     tabIndex={0}
-<<<<<<< HEAD
-                  >
-                    <div
-                      className="ant-collapse-expand-icon"
-                      onClick={null}
-                    >
-                      <span
-                        aria-label="right"
-                        className="anticon anticon-right ant-collapse-arrow"
-                        role="img"
-                      >
-                        <svg
-                          aria-hidden="true"
-                          data-icon="right"
-                          fill="currentColor"
-                          focusable="false"
-                          height="1em"
-                          viewBox="64 64 896 896"
-                          width="1em"
-                        >
-                          <path
-                            d="M765.7 486.8L314.9 134.7A7.97 7.97 0 00302 141v77.3c0 4.9 2.3 9.6 6.1 12.6l360 281.1-360 281.1c-3.9 3-6.1 7.7-6.1 12.6V883c0 6.7 7.7 10.4 12.9 6.3l450.8-352.1a31.96 31.96 0 000-50.4z"
-                          />
-                        </svg>
-                      </span>
-                    </div>
-                    <span
-                      className="ant-collapse-header-text"
-                      onClick={null}
-                    >
-                      <div
-                        className="sc-kgAjT cuzzPp"
-                      >
-                        Pending Aliases
-                      </div>
-                    </span>
-=======
                   >
                     <div
                       className="ant-collapse-expand-icon"
@@ -2268,7 +1869,6 @@
                         className="sc-jDwBTQ bcLZea"
                       />
                     </div>
->>>>>>> 8262233f
                   </div>
                 </div>
               </div>
@@ -2348,11 +1948,7 @@
         style={Object {}}
       >
         <div
-<<<<<<< HEAD
-          className="sc-dNLxif kwWjay"
-=======
           className="sc-jbKcbu wUzOX"
->>>>>>> 8262233f
         >
           <h2>
             eCash Namespace Alias
@@ -2462,44 +2058,8 @@
                           </div>
                         </div>
                         <p />
-<<<<<<< HEAD
-                        <button
-                          className="sc-caSCKo kUdPsD"
-                          disabled={true}
-                          onClick={[Function]}
-                        >
-                          <span
-                            aria-label="search"
-                            className="anticon anticon-search"
-                            role="img"
-                            style={
-                              Object {
-                                "fontSize": 20,
-                              }
-                            }
-                          >
-                            <svg
-                              aria-hidden="true"
-                              data-icon="search"
-                              fill="currentColor"
-                              focusable="false"
-                              height="1em"
-                              viewBox="64 64 896 896"
-                              width="1em"
-                            >
-                              <path
-                                d="M909.6 854.5L649.9 594.8C690.2 542.7 712 479 712 412c0-80.2-31.3-155.4-87.9-212.1-56.6-56.7-132-87.9-212.1-87.9s-155.5 31.3-212.1 87.9C143.2 256.5 112 331.8 112 412c0 80.1 31.3 155.5 87.9 212.1C256.5 680.8 331.8 712 412 712c67 0 130.6-21.8 182.7-62l259.7 259.6a8.2 8.2 0 0011.6 0l43.6-43.5a8.2 8.2 0 000-11.6zM570.4 570.4C528 612.7 471.8 636 412 636s-116-23.3-158.4-65.6C211.3 528 188 471.8 188 412s23.3-116.1 65.6-158.4C296 211.3 352.2 188 412 188s116.1 23.2 158.4 65.6S636 352.2 636 412s-23.3 116.1-65.6 158.4z"
-                              />
-                            </svg>
-                          </span>
-                           Check Alias
-                        </button>
-                        <div
-                          className="sc-frDJqD fnMfTH"
-=======
                         <div
                           className="sc-hmzhuo fYlBBZ"
->>>>>>> 8262233f
                         >
                           <label
                             className="ant-checkbox-wrapper ant-checkbox-wrapper-in-form-item sc-fBuWsC bHZMFZ"
@@ -2637,18 +2197,6 @@
             </form>
           </div>
           <div
-<<<<<<< HEAD
-            className="sc-jqCOkK czKThr"
-          />
-          <div
-            className="sc-dNLxif kwWjay"
-          >
-            <div
-              className="sc-cJSrbW gyeumK"
-            >
-              <div
-                className="ant-collapse ant-collapse-icon-position-start sc-hmzhuo jHDkvg"
-=======
             className="sc-dNLxif cYGCgJ"
           />
           <div
@@ -2659,7 +2207,6 @@
             >
               <div
                 className="ant-collapse ant-collapse-icon-position-start sc-ksYbfQ hPwOiL"
->>>>>>> 8262233f
                 role={null}
                 style={
                   Object {
@@ -2714,11 +2261,7 @@
                       onClick={null}
                     >
                       <div
-<<<<<<< HEAD
-                        className="sc-kgAjT cuzzPp"
-=======
                         className="sc-TOsTZ kjYrri"
->>>>>>> 8262233f
                       >
                         Registered Aliases
                       </div>
@@ -2762,17 +2305,10 @@
               </div>
             </div>
             <div
-<<<<<<< HEAD
-              className="sc-cJSrbW gyeumK"
-            >
-              <div
-                className="ant-collapse ant-collapse-icon-position-start sc-hmzhuo jHDkvg"
-=======
               className="sc-kgAjT jWFrne"
             >
               <div
                 className="ant-collapse ant-collapse-icon-position-start sc-ksYbfQ hPwOiL"
->>>>>>> 8262233f
                 role={null}
                 style={
                   Object {
@@ -2781,61 +2317,16 @@
                 }
               >
                 <div
-<<<<<<< HEAD
-                  className="ant-collapse-item"
-                >
-                  <div
-                    aria-disabled={false}
-                    aria-expanded={false}
-=======
                   className="ant-collapse-item ant-collapse-item-active"
                 >
                   <div
                     aria-disabled={false}
                     aria-expanded={true}
->>>>>>> 8262233f
                     className="ant-collapse-header"
                     onClick={[Function]}
                     onKeyPress={[Function]}
                     role="button"
                     tabIndex={0}
-<<<<<<< HEAD
-                  >
-                    <div
-                      className="ant-collapse-expand-icon"
-                      onClick={null}
-                    >
-                      <span
-                        aria-label="right"
-                        className="anticon anticon-right ant-collapse-arrow"
-                        role="img"
-                      >
-                        <svg
-                          aria-hidden="true"
-                          data-icon="right"
-                          fill="currentColor"
-                          focusable="false"
-                          height="1em"
-                          viewBox="64 64 896 896"
-                          width="1em"
-                        >
-                          <path
-                            d="M765.7 486.8L314.9 134.7A7.97 7.97 0 00302 141v77.3c0 4.9 2.3 9.6 6.1 12.6l360 281.1-360 281.1c-3.9 3-6.1 7.7-6.1 12.6V883c0 6.7 7.7 10.4 12.9 6.3l450.8-352.1a31.96 31.96 0 000-50.4z"
-                          />
-                        </svg>
-                      </span>
-                    </div>
-                    <span
-                      className="ant-collapse-header-text"
-                      onClick={null}
-                    >
-                      <div
-                        className="sc-kgAjT cuzzPp"
-                      >
-                        Pending Aliases
-                      </div>
-                    </span>
-=======
                   >
                     <div
                       className="ant-collapse-expand-icon"
@@ -2911,7 +2402,6 @@
                         className="sc-jDwBTQ bcLZea"
                       />
                     </div>
->>>>>>> 8262233f
                   </div>
                 </div>
               </div>
