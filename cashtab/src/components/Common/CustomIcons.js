--- conflicted
+++ resolved
@@ -10,10 +10,6 @@
     LockOutlined,
     ContactsOutlined,
     FireOutlined,
-<<<<<<< HEAD
-    SearchOutlined,
-=======
->>>>>>> 8262233f
     UserAddOutlined,
     WarningOutlined,
     SwapOutlined,
@@ -218,12 +214,6 @@
 export const SendIcon = styled(Send)`
     transform: rotate(-35deg);
 `;
-<<<<<<< HEAD
-export const AliasSearchIcon = () => (
-    <SearchOutlined style={{ fontSize: 20 }} />
-);
-=======
->>>>>>> 8262233f
 export const AliasRegisterIcon = () => (
     <UserAddOutlined style={{ fontSize: 20 }} />
 );
