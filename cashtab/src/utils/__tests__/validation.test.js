import {
    shouldRejectAmountInput,
    fiatToCrypto,
    isValidTokenName,
    isValidTokenTicker,
    isValidTokenDecimals,
    isValidTokenInitialQty,
    isValidTokenDocumentUrl,
    isValidCashtabSettings,
    isValidXecAddress,
    isValidBchAddress,
    isValidNewWalletNameLength,
    isValidEtokenAddress,
    isValidXecSendAmount,
    isValidEtokenBurnAmount,
    isValidTokenId,
    isValidXecAirdrop,
    isValidAirdropOutputsArray,
    isValidAirdropExclusionArray,
    isValidContactList,
    parseInvalidSettingsForMigration,
    parseInvalidCashtabCacheForMigration,
    isValidCashtabCache,
    validateMnemonic,
    isValidAliasString,
    isProbablyNotAScam,
    isValidRecipient,
    isValidSideshiftObj,
} from '../validation';
import aliasSettings from 'config/alias';
import { fromSatoshisToXec } from 'utils/cashMethods';
import {
    validXecAirdropList,
    invalidXecAirdropList,
    invalidXecAirdropListMultipleInvalidValues,
    invalidXecAirdropListMultipleValidValues,
} from '../__mocks__/mockXecAirdropRecipients';

import {
    validXecAirdropExclusionList,
    invalidXecAirdropExclusionList,
} from '../__mocks__/mockXecAirdropExclusionList';
import {
    validCashtabCache,
    cashtabCacheWithOneBadTokenId,
    cashtabCacheWithDecimalNotNumber,
    cashtabCacheWithTokenNameNotString,
    cashtabCacheWithMissingTokenName,
} from 'utils/__mocks__/mockCashtabCache';
import { when } from 'jest-when';
import defaultCashtabCache from 'config/cashtabCache';
import appConfig from 'config/app';

describe('Validation utils', () => {
    it(`isValidSideshiftObj() returns true for a valid sideshift library object`, () => {
        const mockSideshift = {
            show: () => {
                return true;
            },
            hide: () => {
                return true;
            },
            addEventListener: () => {
                return true;
            },
        };
        expect(isValidSideshiftObj(mockSideshift)).toBe(true);
    });
    it(`isValidSideshiftObj() returns false if the sideshift library object failed to instantiate`, () => {
        expect(isValidSideshiftObj(null)).toBe(false);
    });
    it(`isValidSideshiftObj() returns false for an invalid sideshift library object`, () => {
        const mockSideshift = {
            show: () => {
                return true;
            },
            hide: () => {
                return true;
            },
            addEvenListener: 'not-a-function',
        };
        expect(isValidSideshiftObj(mockSideshift)).toBe(false);
    });
    it(`isValidRecipient() returns true for a valid and registered alias input`, async () => {
        const mockRegisteredAliasResponse = {
            alias: 'cbdc',
            address: 'ecash:qq9h6d0a5q65fgywv4ry64x04ep906mdku8f0gxfgx',
            txid: 'f7d71433af9a4e0081ea60349becf2a60efed8890df7c3e8e079b3427f51d5ea',
            blockheight: 802515,
        };
        const fetchUrl = `${aliasSettings.aliasServerBaseUrl}/alias/${mockRegisteredAliasResponse.alias}`;

        // mock the fetch call to alias-server's '/alias' endpoint
        global.fetch = jest.fn();
        when(fetch)
            .calledWith(fetchUrl)
            .mockResolvedValue({
                json: () => Promise.resolve(mockRegisteredAliasResponse),
            });
        expect(await isValidRecipient('cbdc.xec')).toBe(true);
    });
    it(`isValidRecipient() returns false for a valid but unregistered alias input`, async () => {
        const mockUnregisteredAliasResponse = {
            alias: 'koush',
            isRegistered: false,
            registrationFeeSats: 554,
            processedBlockheight: 803421,
        };
        const fetchUrl = `${aliasSettings.aliasServerBaseUrl}/alias/${mockUnregisteredAliasResponse.alias}`;

        // mock the fetch call to alias-server's '/alias' endpoint
        global.fetch = jest.fn();
        when(fetch)
            .calledWith(fetchUrl)
            .mockResolvedValue({
                json: () => Promise.resolve(mockUnregisteredAliasResponse),
            });
        expect(await isValidRecipient('koush.xec')).toBe(false);
    });
    it(`isValidRecipient() returns false for an invalid eCash address / alias input`, async () => {
        expect(await isValidRecipient('notvalid')).toBe(false);
    });
    it(`isValidRecipient() returns true for a valid eCash address`, async () => {
        expect(
            await isValidRecipient(
                'ecash:qq9h6d0a5q65fgywv4ry64x04ep906mdku8f0gxfgx',
            ),
        ).toBe(true);
    });
    it(`isValidRecipient() returns true for a valid prefix-less eCash address`, async () => {
        expect(
            await isValidRecipient(
                'qq9h6d0a5q65fgywv4ry64x04ep906mdku8f0gxfgx',
            ),
        ).toBe(true);
    });
    it(`isValidAliasString() returns true for a valid lowercase alphanumeric input`, () => {
        expect(isValidAliasString('jasdf3873')).toBe(true);
    });
    it(`isValidAliasString() returns false for an uppercase alphanumeric input`, () => {
        expect(isValidAliasString('jasDf3873')).toBe(false);
    });
    it(`isValidAliasString() returns false for a non-english input`, () => {
        expect(isValidAliasString('Glück')).toBe(false);
    });
    it(`isValidAliasString() returns false for an emoji input`, () => {
        expect(isValidAliasString('😉')).toBe(false);
    });
    it(`isValidAliasString() returns false for a special character input`, () => {
        expect(isValidAliasString('( ͡° ͜ʖ ͡°)')).toBe(false);
    });
    it(`isValidAliasString() returns false for a zero width character input`, () => {
        expect(isValidAliasString('​')).toBe(false);
    });
    it(`isValidAliasString() returns false for a valid alphanumeric input with spaces`, () => {
        expect(isValidAliasString('​jasdf3873 ')).toBe(false);
    });
    it(`isValidAliasString() returns false for a valid alphanumeric input with symbols`, () => {
        expect(isValidAliasString('​jasdf3873@#')).toBe(false);
    });
    it(`validateMnemonic() returns true for a valid mnemonic`, () => {
        const mnemonic =
            'labor tail bulb distance estate collect lecture into smile differ yard legal';
        expect(validateMnemonic(mnemonic)).toBe(true);
    });
    it(`validateMnemonic() returns false for an invalid mnemonic`, () => {
        const mnemonic =
            'labor tail bulb not valid collect lecture into smile differ yard legal';
        expect(validateMnemonic(mnemonic)).toBe(false);
    });
    it(`validateMnemonic() returns false for an empty string mnemonic`, () => {
        const mnemonic = '';
        expect(validateMnemonic(mnemonic)).toBe(false);
    });
    it(`Returns 'false' if ${appConfig.ticker} send amount is a valid send amount`, () => {
        expect(shouldRejectAmountInput('10', appConfig.ticker, 20.0, 300)).toBe(
            false,
        );
    });
    it(`Returns 'false' if ${appConfig.ticker} send amount is a valid send amount in USD`, () => {
        // Here, user is trying to send $170 USD, where 1 BCHA = $20 USD, and the user has a balance of 15 BCHA or $300
        expect(shouldRejectAmountInput('170', 'USD', 20.0, 15)).toBe(false);
    });
    it(`Returns not a number if ${appConfig.ticker} send amount is not a number`, () => {
        const expectedValidationError = `Amount must be a number`;
        expect(
            shouldRejectAmountInput('Not a number', appConfig.ticker, 20.0, 3),
        ).toBe(expectedValidationError);
    });
    it(`Returns amount must be greater than 0 if ${appConfig.ticker} send amount is 0`, () => {
        const expectedValidationError = `Amount must be greater than 0`;
        expect(shouldRejectAmountInput('0', appConfig.ticker, 20.0, 3)).toBe(
            expectedValidationError,
        );
    });
    it(`Returns amount must be greater than 0 if ${appConfig.ticker} send amount is less than 0`, () => {
        const expectedValidationError = `Amount must be greater than 0`;
        expect(
            shouldRejectAmountInput('-0.031', appConfig.ticker, 20.0, 3),
        ).toBe(expectedValidationError);
    });
    it(`Returns balance error if ${appConfig.ticker} send amount is greater than user balance`, () => {
        const expectedValidationError = `Amount cannot exceed your ${appConfig.ticker} balance`;
        expect(shouldRejectAmountInput('17', appConfig.ticker, 20.0, 3)).toBe(
            expectedValidationError,
        );
    });
    it(`Returns balance error if ${appConfig.ticker} send amount is greater than user balance`, () => {
        const expectedValidationError = `Amount cannot exceed your ${appConfig.ticker} balance`;
        expect(shouldRejectAmountInput('17', appConfig.ticker, 20.0, 3)).toBe(
            expectedValidationError,
        );
    });
    it(`Returns error if ${
        appConfig.ticker
    } send amount is less than ${fromSatoshisToXec(
        appConfig.dustSats,
    ).toString()} minimum`, () => {
        const expectedValidationError = `Send amount must be at least ${fromSatoshisToXec(
            appConfig.dustSats,
        ).toString()} ${appConfig.ticker}`;
        expect(
            shouldRejectAmountInput(
                (
                    fromSatoshisToXec(appConfig.dustSats).toString() -
                    0.00000001
                ).toString(),
                appConfig.ticker,
                20.0,
                3,
            ),
        ).toBe(expectedValidationError);
    });
    it(`Returns error if ${
        appConfig.ticker
    } send amount is less than ${fromSatoshisToXec(
        appConfig.dustSats,
    ).toString()} minimum in fiat currency`, () => {
        const expectedValidationError = `Send amount must be at least ${fromSatoshisToXec(
            appConfig.dustSats,
        ).toString()} ${appConfig.ticker}`;
        expect(
            shouldRejectAmountInput('0.0000005', 'USD', 0.00005, 1000000),
        ).toBe(expectedValidationError);
    });
    it(`Returns balance error if ${appConfig.ticker} send amount is greater than user balance with fiat currency selected`, () => {
        const expectedValidationError = `Amount cannot exceed your ${appConfig.ticker} balance`;
        // Here, user is trying to send $170 USD, where 1 BCHA = $20 USD, and the user has a balance of 5 BCHA or $100
        expect(shouldRejectAmountInput('170', 'USD', 20.0, 5)).toBe(
            expectedValidationError,
        );
    });
    it(`Returns precision error if ${appConfig.ticker} send amount has more than ${appConfig.cashDecimals} decimal places`, () => {
        const expectedValidationError = `${appConfig.ticker} transactions do not support more than ${appConfig.cashDecimals} decimal places`;
        expect(
            shouldRejectAmountInput('17.123456789', appConfig.ticker, 20.0, 35),
        ).toBe(expectedValidationError);
    });
    it(`Returns expected crypto amount with ${appConfig.cashDecimals} decimals of precision even if inputs have higher precision`, () => {
        expect(fiatToCrypto('10.97231694823432', 20.323134234923423, 8)).toBe(
            '0.53989295',
        );
    });
    it(`Returns expected crypto amount with ${appConfig.cashDecimals} decimals of precision even if inputs have higher precision`, () => {
        expect(fiatToCrypto('10.97231694823432', 20.323134234923423, 2)).toBe(
            '0.54',
        );
    });
    it(`Returns expected crypto amount with ${appConfig.cashDecimals} decimals of precision even if inputs have lower precision`, () => {
        expect(fiatToCrypto('10.94', 10, 8)).toBe('1.09400000');
    });
    it(`Accepts a valid ${appConfig.tokenTicker} token name`, () => {
        expect(isValidTokenName('Valid token name')).toBe(true);
    });
    it(`Accepts a valid ${appConfig.tokenTicker} token name that is a stringified number`, () => {
        expect(isValidTokenName('123456789')).toBe(true);
    });
    it(`Rejects ${appConfig.tokenTicker} token name if longer than 68 characters`, () => {
        expect(
            isValidTokenName(
                'This token name is not valid because it is longer than 68 characters which is really pretty long for a token name when you think about it and all',
            ),
        ).toBe(false);
    });
    it(`Rejects ${appConfig.tokenTicker} token name if empty string`, () => {
        expect(isValidTokenName('')).toBe(false);
    });
    it(`Accepts a 4-char ${appConfig.tokenTicker} token ticker`, () => {
        expect(isValidTokenTicker('DOGG')).toBe(true);
    });
    it(`Accepts a 12-char ${appConfig.tokenTicker} token ticker`, () => {
        expect(isValidTokenTicker('123456789123')).toBe(true);
    });
    it(`Rejects ${appConfig.tokenTicker} token ticker if empty string`, () => {
        expect(isValidTokenTicker('')).toBe(false);
    });
    it(`Rejects ${appConfig.tokenTicker} token ticker if > 12 chars`, () => {
        expect(isValidTokenTicker('1234567891234')).toBe(false);
    });
    it(`Accepts tokenDecimals if zero`, () => {
        expect(isValidTokenDecimals('0')).toBe(true);
    });
    it(`Accepts tokenDecimals if between 0 and 9 inclusive`, () => {
        expect(isValidTokenDecimals('9')).toBe(true);
    });
    it(`Rejects tokenDecimals if empty string`, () => {
        expect(isValidTokenDecimals('')).toBe(false);
    });
    it(`Rejects tokenDecimals if non-integer`, () => {
        expect(isValidTokenDecimals('1.7')).toBe(false);
    });
    it(`Accepts tokenDecimals initial genesis quantity at minimum amount for 3 decimal places`, () => {
        expect(isValidTokenInitialQty('0.001', '3')).toBe(true);
    });
    it(`Accepts initial genesis quantity at minimum amount for 9 decimal places`, () => {
        expect(isValidTokenInitialQty('0.000000001', '9')).toBe(true);
    });
    it(`Accepts initial genesis quantity at amount below 100 billion`, () => {
        expect(isValidTokenInitialQty('1000', '0')).toBe(true);
    });
    it(`Accepts highest possible initial genesis quantity at amount below 100 billion`, () => {
        expect(isValidTokenInitialQty('99999999999.999999999', '9')).toBe(true);
    });
    it(`Accepts initial genesis quantity if decimal places equal tokenDecimals`, () => {
        expect(isValidTokenInitialQty('0.123', '3')).toBe(true);
    });
    it(`Accepts initial genesis quantity if decimal places are less than tokenDecimals`, () => {
        expect(isValidTokenInitialQty('0.12345', '9')).toBe(true);
    });
    it(`Rejects initial genesis quantity of zero`, () => {
        expect(isValidTokenInitialQty('0', '9')).toBe(false);
    });
    it(`Rejects initial genesis quantity if tokenDecimals is not valid`, () => {
        expect(isValidTokenInitialQty('0', '')).toBe(false);
    });
    it(`Rejects initial genesis quantity if 100 billion or higher`, () => {
        expect(isValidTokenInitialQty('100000000000', '0')).toBe(false);
    });
    it(`Rejects initial genesis quantity if it has more decimal places than tokenDecimals`, () => {
        expect(isValidTokenInitialQty('1.5', '0')).toBe(false);
    });
    it(`Accepts a valid ${appConfig.tokenTicker} token document URL`, () => {
        expect(isValidTokenDocumentUrl('cashtabapp.com')).toBe(true);
    });
    it(`Accepts a valid ${appConfig.tokenTicker} token document URL including special URL characters`, () => {
        expect(isValidTokenDocumentUrl('https://cashtabapp.com/')).toBe(true);
    });
    it(`Accepts a blank string as a valid ${appConfig.tokenTicker} token document URL`, () => {
        expect(isValidTokenDocumentUrl('')).toBe(true);
    });
    it(`Rejects ${appConfig.tokenTicker} token name if longer than 68 characters`, () => {
        expect(
            isValidTokenDocumentUrl(
                'http://www.ThisTokenDocumentUrlIsActuallyMuchMuchMuchMuchMuchMuchMuchMuchMuchMuchMuchMuchMuchMuchMuchMuchMuchMuchTooLong.com/',
            ),
        ).toBe(false);
    });
    it(`Accepts a domain input with https protocol as ${appConfig.tokenTicker} token document URL`, () => {
        expect(isValidTokenDocumentUrl('https://google.com')).toBe(true);
    });
    it(`Accepts a domain input with http protocol as ${appConfig.tokenTicker} token document URL`, () => {
        expect(isValidTokenDocumentUrl('http://test.com')).toBe(true);
    });
    it(`Accepts a domain input with a primary and secondary top level domain as ${appConfig.tokenTicker} token document URL`, () => {
        expect(isValidTokenDocumentUrl('http://test.co.uk')).toBe(true);
    });
    it(`Accepts a domain input with just a subdomain as ${appConfig.tokenTicker} token document URL`, () => {
        expect(isValidTokenDocumentUrl('www.test.co.uk')).toBe(true);
    });
    it(`Rejects a domain input with no top level domain, protocol or subdomain  ${appConfig.tokenTicker} token document URL`, () => {
        expect(isValidTokenDocumentUrl('mywebsite')).toBe(false);
    });
    it(`Rejects a domain input as numbers ${appConfig.tokenTicker} token document URL`, () => {
        expect(isValidTokenDocumentUrl(12345)).toBe(false);
    });
    it(`Recognizes the default cashtabCache object as valid`, () => {
        expect(isValidCashtabCache(defaultCashtabCache)).toBe(true);
    });
    it(`Recognizes a valid cashtabCache object`, () => {
        expect(isValidCashtabCache(validCashtabCache)).toBe(true);
    });
    it(`Rejects a cashtabCache object if one token id is invalid`, () => {
        expect(isValidCashtabCache(cashtabCacheWithOneBadTokenId)).toBe(false);
    });
    it(`Rejects a cashtabCache object if decimals is not a number`, () => {
        expect(isValidCashtabCache(cashtabCacheWithDecimalNotNumber)).toBe(
            false,
        );
    });
    it(`Rejects a cashtabCache object if tokenName is not a string`, () => {
        expect(isValidCashtabCache(cashtabCacheWithTokenNameNotString)).toBe(
            false,
        );
    });
    it(`Rejects a cashtabCache object if tokenName is missing`, () => {
        expect(isValidCashtabCache(cashtabCacheWithMissingTokenName)).toBe(
            false,
        );
    });
    it(`Recognizes a valid cashtab settings object`, () => {
        expect(
            isValidCashtabSettings({
                fiatCurrency: 'usd',
                sendModal: false,
                autoCameraOn: true,
                hideMessagesFromUnknownSenders: true,
                balanceVisible: false,
            }),
        ).toBe(true);
    });
    it(`Rejects a cashtab settings object for an unsupported currency`, () => {
        expect(
            isValidCashtabSettings({ fiatCurrency: 'xau', sendModal: false }),
        ).toBe(false);
    });
    it(`Rejects a corrupted cashtab settings object for an unsupported currency`, () => {
        expect(
            isValidCashtabSettings({
                fiatCurrencyWrongLabel: 'usd',
                sendModal: false,
            }),
        ).toBe(false);
    });
    it(`Rejects a valid fiatCurrency setting but undefined sendModal setting`, () => {
        expect(isValidCashtabSettings({ fiatCurrency: 'usd' })).toBe(false);
    });
    it(`Rejects a valid fiatCurrency setting but invalid sendModal setting`, () => {
        expect(
            isValidCashtabSettings({
                fiatCurrency: 'usd',
                sendModal: 'NOTVALID',
            }),
        ).toBe(false);
    });
    it(`isValidXecAddress correctly validates a valid XEC address with ecash: prefix`, () => {
        const addr = 'ecash:qz2708636snqhsxu8wnlka78h6fdp77ar59jrf5035';
        expect(isValidXecAddress(addr)).toBe(true);
    });
    it(`isValidXecAddress correctly validates a valid XEC address without ecash: prefix`, () => {
        const addr = 'qz2708636snqhsxu8wnlka78h6fdp77ar59jrf5035';
        expect(isValidXecAddress(addr)).toBe(true);
    });
    it(`isValidXecAddress rejects a valid legacy address`, () => {
        const addr = '1Efd9z9GRVJK2r73nUpFmBnsKUmfXNm2y2';
        expect(isValidXecAddress(addr)).toBe(false);
    });
    it(`isValidXecAddress rejects a valid bitcoincash: address`, () => {
        const addr = 'bitcoincash:qz2708636snqhsxu8wnlka78h6fdp77ar5ulhz04hr';
        expect(isValidXecAddress(addr)).toBe(false);
    });
    it(`isValidXecAddress rejects a valid etoken: address with prefix`, () => {
        const addr = 'etoken:qz2708636snqhsxu8wnlka78h6fdp77ar5tv2tzg4r';
        expect(isValidXecAddress(addr)).toBe(false);
    });
    it(`isValidXecAddress rejects a valid etoken: address without prefix`, () => {
        const addr = 'qz2708636snqhsxu8wnlka78h6fdp77ar5tv2tzg4r';
        expect(isValidXecAddress(addr)).toBe(false);
    });
    it(`isValidXecAddress rejects a valid simpleledger: address with prefix`, () => {
        const addr = 'simpleledger:qrujw0wrzncyxw8q3d0xkfet4jafrqhk6csev0v6y3';
        expect(isValidXecAddress(addr)).toBe(false);
    });
    it(`isValidXecAddress rejects a valid simpleledger: address without prefix`, () => {
        const addr = 'qrujw0wrzncyxw8q3d0xkfet4jafrqhk6csev0v6y3';
        expect(isValidXecAddress(addr)).toBe(false);
    });
    it(`isValidXecAddress rejects an invalid address`, () => {
        const addr = 'wtf is this definitely not an address';
        expect(isValidXecAddress(addr)).toBe(false);
    });
    it(`isValidXecAddress rejects a null input`, () => {
        const addr = null;
        expect(isValidXecAddress(addr)).toBe(false);
    });
    it(`isValidXecAddress rejects an empty string input`, () => {
        const addr = '';
        expect(isValidXecAddress(addr)).toBe(false);
    });
    it(`isValidBchAddress correctly validates a valid BCH address with bitcoincash: prefix`, () => {
        const addr = 'bitcoincash:qzvydd4n3lm3xv62cx078nu9rg0e3srmqqkm80dnl6';
        expect(isValidBchAddress(addr)).toBe(true);
    });
    it(`isValidBchAddress correctly validates a valid BCH address without bitcoincash: prefix`, () => {
        const addr = 'qzvydd4n3lm3xv62cx078nu9rg0e3srmqqkm80dnl6';
        expect(isValidBchAddress(addr)).toBe(true);
    });
    it(`isValidBchAddress rejects a valid legacy address`, () => {
        const addr = '1Efd9z9GRVJK2r73nUpFmBnsKUmfXNm2y2';
        expect(isValidBchAddress(addr)).toBe(false);
    });
    it(`isValidBchAddress rejects a valid ecash: address`, () => {
        const addr = 'ecash:qz2708636snqhsxu8wnlka78h6fdp77ar59jrf5035';
        expect(isValidBchAddress(addr)).toBe(false);
    });
    it(`isValidBchAddress rejects a valid ecash: address without the ecash prefix`, () => {
        const addr = 'qz2708636snqhsxu8wnlka78h6fdp77ar59jrf5035';
        expect(isValidBchAddress(addr)).toBe(false);
    });
    it(`isValidBchAddress rejects a valid etoken: address with prefix`, () => {
        const addr = 'etoken:qz2708636snqhsxu8wnlka78h6fdp77ar5tv2tzg4r';
        expect(isValidBchAddress(addr)).toBe(false);
    });
    it(`isValidBchAddress rejects a valid etoken: address without prefix`, () => {
        const addr = 'qz2708636snqhsxu8wnlka78h6fdp77ar5tv2tzg4r';
        expect(isValidBchAddress(addr)).toBe(false);
    });
    it(`isValidBchAddress rejects a valid simpleledger: address with prefix`, () => {
        const addr = 'simpleledger:qrujw0wrzncyxw8q3d0xkfet4jafrqhk6csev0v6y3';
        expect(isValidBchAddress(addr)).toBe(false);
    });
    it(`isValidBchAddress rejects a valid simpleledger: address without prefix`, () => {
        const addr = 'qrujw0wrzncyxw8q3d0xkfet4jafrqhk6csev0v6y3';
        expect(isValidBchAddress(addr)).toBe(false);
    });
    it(`isValidBchAddress rejects an invalid address`, () => {
        const addr = 'wtf is this definitely not an address';
        expect(isValidBchAddress(addr)).toBe(false);
    });
    it(`isValidBchAddress rejects a null input`, () => {
        const addr = null;
        expect(isValidBchAddress(addr)).toBe(false);
    });
    it(`isValidBchAddress rejects an empty string input`, () => {
        const addr = '';
        expect(isValidBchAddress(addr)).toBe(false);
    });
    it(`isValidEtokenAddress rejects a valid XEC address with ecash: prefix`, () => {
        const addr = 'ecash:qz2708636snqhsxu8wnlka78h6fdp77ar59jrf5035';
        expect(isValidEtokenAddress(addr)).toBe(false);
    });
    it(`isValidEtokenAddress rejects a valid XEC address without ecash: prefix`, () => {
        const addr = 'qz2708636snqhsxu8wnlka78h6fdp77ar59jrf5035';
        expect(isValidEtokenAddress(addr)).toBe(false);
    });
    it(`isValidEtokenAddress rejects a valid legacy address`, () => {
        const addr = '1Efd9z9GRVJK2r73nUpFmBnsKUmfXNm2y2';
        expect(isValidEtokenAddress(addr)).toBe(false);
    });
    it(`isValidEtokenAddress rejects a valid bitcoincash: address`, () => {
        const addr = 'bitcoincash:qz2708636snqhsxu8wnlka78h6fdp77ar5ulhz04hr';
        expect(isValidEtokenAddress(addr)).toBe(false);
    });
    it(`isValidEtokenAddress correctly validates a valid etoken: address with prefix`, () => {
        const addr = 'etoken:qz2708636snqhsxu8wnlka78h6fdp77ar5tv2tzg4r';
        expect(isValidEtokenAddress(addr)).toBe(true);
    });
    it(`isValidEtokenAddress correctly validates a valid etoken: address without prefix`, () => {
        const addr = 'qz2708636snqhsxu8wnlka78h6fdp77ar5tv2tzg4r';
        expect(isValidEtokenAddress(addr)).toBe(true);
    });
    it(`isValidEtokenAddress rejects a valid simpleledger: address with prefix`, () => {
        const addr = 'simpleledger:qrujw0wrzncyxw8q3d0xkfet4jafrqhk6csev0v6y3';
        expect(isValidEtokenAddress(addr)).toBe(false);
    });
    it(`isValidEtokenAddress rejects a valid simpleledger: address without prefix`, () => {
        const addr = 'qrujw0wrzncyxw8q3d0xkfet4jafrqhk6csev0v6y3';
        expect(isValidEtokenAddress(addr)).toBe(false);
    });
    it(`isValidEtokenAddress rejects an invalid address`, () => {
        const addr = 'wtf is this definitely not an address';
        expect(isValidEtokenAddress(addr)).toBe(false);
    });
    it(`isValidEtokenAddress rejects a null input`, () => {
        const addr = null;
        expect(isValidEtokenAddress(addr)).toBe(false);
    });
    it(`isValidEtokenAddress rejects an empty string input`, () => {
        const addr = '';
        expect(isValidEtokenAddress(addr)).toBe(false);
    });
    it(`isValidXecSendAmount accepts the dust minimum`, () => {
<<<<<<< HEAD
        const testXecSendAmount = fromSatoshisToXec(appConfig.dustSats);
        expect(isValidXecSendAmount(testXecSendAmount)).toBe(true);
    });
    it(`isValidXecSendAmount accepts arbitrary number above dust minimum`, () => {
        const testXecSendAmount = fromSatoshisToXec(appConfig.dustSats) + 1.75;
=======
        const testXecSendAmount = fromSatoshisToXec(
            appConfig.dustSats,
        ).toString();
        expect(isValidXecSendAmount(testXecSendAmount)).toBe(true);
    });
    it(`isValidXecSendAmount accepts arbitrary number above dust minimum`, () => {
        const testXecSendAmount = (
            fromSatoshisToXec(appConfig.dustSats) + 1.75
        ).toString();
>>>>>>> 8262233f
        expect(isValidXecSendAmount(testXecSendAmount)).toBe(true);
    });
    it(`isValidXecSendAmount rejects zero`, () => {
        const testXecSendAmount = '0';
        expect(isValidXecSendAmount(testXecSendAmount)).toBe(false);
    });
    it(`isValidXecSendAmount accepts a string with 1 decimal place`, () => {
        expect(isValidXecSendAmount('100.1')).toBe(true);
    });
    it(`isValidXecSendAmount accepts a string with 2 decimal places`, () => {
        expect(isValidXecSendAmount('100.12')).toBe(true);
    });
    it(`isValidXecSendAmount rejects a string with more than 2 decimal places`, () => {
        expect(isValidXecSendAmount('100.123')).toBe(false);
    });
    it(`isValidXecSendAmount rejects a non-number string`, () => {
        const testXecSendAmount = 'not a number';
        expect(isValidXecSendAmount(testXecSendAmount)).toBe(false);
    });
    it(`isValidXecSendAmount accepts arbitrary number above dust minimum as a string`, () => {
        const testXecSendAmount = `${
            fromSatoshisToXec(appConfig.dustSats) + 1.75
        }`;
        expect(isValidXecSendAmount(testXecSendAmount)).toBe(true);
    });
    it(`isValidXecSendAmount rejects null`, () => {
        const testXecSendAmount = null;
        expect(isValidXecSendAmount(testXecSendAmount)).toBe(false);
    });
    it(`isValidXecSendAmount rejects undefined`, () => {
        const testXecSendAmount = undefined;
        expect(isValidXecSendAmount(testXecSendAmount)).toBe(false);
    });
    it(`isValidEtokenBurnAmount rejects null`, () => {
        const testEtokenBurnAmount = null;
        expect(isValidEtokenBurnAmount(testEtokenBurnAmount)).toBe(false);
    });
    it(`isValidEtokenBurnAmount rejects undefined`, () => {
        const testEtokenBurnAmount = undefined;
        expect(isValidEtokenBurnAmount(testEtokenBurnAmount)).toBe(false);
    });
    it(`isValidEtokenBurnAmount rejects a burn amount that is 0`, () => {
        const testEtokenBurnAmount = 0;
        expect(isValidEtokenBurnAmount(testEtokenBurnAmount, 100)).toBe(false);
    });
    it(`isValidEtokenBurnAmount rejects a burn amount that is negative`, () => {
        const testEtokenBurnAmount = -50;
        expect(isValidEtokenBurnAmount(testEtokenBurnAmount, 100)).toBe(false);
    });
    it(`isValidEtokenBurnAmount rejects a burn amount that is more than the maxAmount param`, () => {
        const testEtokenBurnAmount = 1000;
        expect(isValidEtokenBurnAmount(testEtokenBurnAmount, 100)).toBe(false);
    });
    it(`isValidEtokenBurnAmount accepts a valid burn amount`, () => {
        const testEtokenBurnAmount = 50;
        expect(isValidEtokenBurnAmount(testEtokenBurnAmount, 100)).toBe(true);
    });
    it(`isValidEtokenBurnAmount accepts a valid burn amount with decimal points`, () => {
        const testEtokenBurnAmount = 10.545454;
        expect(isValidEtokenBurnAmount(testEtokenBurnAmount, 100)).toBe(true);
    });
    it(`isValidEtokenBurnAmount accepts a valid burn amount that is the same as the maxAmount`, () => {
        const testEtokenBurnAmount = 100;
        expect(isValidEtokenBurnAmount(testEtokenBurnAmount, 100)).toBe(true);
    });
    it(`isValidTokenId accepts valid token ID that is 64 chars in length`, () => {
        const testValidTokenId =
            '1c6c9c64d70b285befe733f175d0f384538576876bd280b10587df81279d3f5e';
        expect(isValidTokenId(testValidTokenId)).toBe(true);
    });
    it(`isValidTokenId rejects a token ID that is less than 64 chars in length`, () => {
        const testValidTokenId = '111111thisisaninvalidtokenid';
        expect(isValidTokenId(testValidTokenId)).toBe(false);
    });
    it(`isValidTokenId rejects a token ID that is more than 64 chars in length`, () => {
        const testValidTokenId =
            '111111111c6c9c64d70b285befe733f175d0f384538576876bd280b10587df81279d3f5e';
        expect(isValidTokenId(testValidTokenId)).toBe(false);
    });
    it(`isValidTokenId rejects a token ID number that is 64 digits in length`, () => {
        // eslint-disable-next-line no-loss-of-precision
        const testValidTokenId = 8912345678912345678912345678912345678912345678912345678912345679;
        expect(isValidTokenId(testValidTokenId)).toBe(false);
    });
    it(`isValidTokenId rejects null`, () => {
        const testValidTokenId = null;
        expect(isValidTokenId(testValidTokenId)).toBe(false);
    });
    it(`isValidTokenId rejects undefined`, () => {
        const testValidTokenId = undefined;
        expect(isValidTokenId(testValidTokenId)).toBe(false);
    });
    it(`isValidTokenId rejects empty string`, () => {
        const testValidTokenId = '';
        expect(isValidTokenId(testValidTokenId)).toBe(false);
    });
    it(`isValidTokenId rejects special character input`, () => {
        const testValidTokenId = '^&$%@&^$@&%$!';
        expect(isValidTokenId(testValidTokenId)).toBe(false);
    });
    it(`isValidTokenId rejects non-alphanumeric input`, () => {
        const testValidTokenId = 99999999999;
        expect(isValidTokenId(testValidTokenId)).toBe(false);
    });
    it(`isValidXecAirdrop accepts valid Total Airdrop Amount`, () => {
        const testAirdropTotal = '1000000';
        expect(isValidXecAirdrop(testAirdropTotal)).toBe(true);
    });
    it(`isValidXecAirdrop rejects null`, () => {
        const testAirdropTotal = null;
        expect(isValidXecAirdrop(testAirdropTotal)).toBe(false);
    });
    it(`isValidXecAirdrop rejects undefined`, () => {
        const testAirdropTotal = undefined;
        expect(isValidXecAirdrop(testAirdropTotal)).toBe(false);
    });
    it(`isValidXecAirdrop rejects empty string`, () => {
        const testAirdropTotal = '';
        expect(isValidXecAirdrop(testAirdropTotal)).toBe(false);
    });
    it(`isValidTokenId rejects an alphanumeric input`, () => {
        const testAirdropTotal = 'a73hsyujs3737';
        expect(isValidXecAirdrop(testAirdropTotal)).toBe(false);
    });
    it(`isValidTokenId rejects a number !> 0 in string format`, () => {
        const testAirdropTotal = '0';
        expect(isValidXecAirdrop(testAirdropTotal)).toBe(false);
    });
    it(`isValidAirdropOutputsArray accepts an airdrop list with valid XEC values`, () => {
        // Tools.js logic removes the EOF newline before validation
        const outputArray = validXecAirdropList.substring(
            0,
            validXecAirdropList.length - 1,
        );
        expect(isValidAirdropOutputsArray(outputArray)).toBe(true);
    });
    it(`isValidAirdropOutputsArray rejects an airdrop list with invalid XEC values`, () => {
        // Tools.js logic removes the EOF newline before validation
        const outputArray = invalidXecAirdropList.substring(
            0,
            invalidXecAirdropList.length - 1,
        );
        expect(isValidAirdropOutputsArray(outputArray)).toBe(false);
    });
    it(`isValidAirdropOutputsArray rejects null`, () => {
        const testAirdropListValues = null;
        expect(isValidAirdropOutputsArray(testAirdropListValues)).toBe(false);
    });
    it(`isValidAirdropOutputsArray rejects undefined`, () => {
        const testAirdropListValues = undefined;
        expect(isValidAirdropOutputsArray(testAirdropListValues)).toBe(false);
    });
    it(`isValidAirdropOutputsArray rejects empty string`, () => {
        const testAirdropListValues = '';
        expect(isValidAirdropOutputsArray(testAirdropListValues)).toBe(false);
    });
    it(`isValidAirdropOutputsArray rejects an airdrop list with multiple invalid XEC values per row`, () => {
        // Tools.js logic removes the EOF newline before validation
        const addressStringArray =
            invalidXecAirdropListMultipleInvalidValues.substring(
                0,
                invalidXecAirdropListMultipleInvalidValues.length - 1,
            );

        expect(isValidAirdropOutputsArray(addressStringArray)).toBe(false);
    });
    it(`isValidAirdropOutputsArray rejects an airdrop list with multiple valid XEC values per row`, () => {
        // Tools.js logic removes the EOF newline before validation
        const addressStringArray =
            invalidXecAirdropListMultipleValidValues.substring(
                0,
                invalidXecAirdropListMultipleValidValues.length - 1,
            );

        expect(isValidAirdropOutputsArray(addressStringArray)).toBe(false);
    });
    it(`isValidAirdropExclusionArray accepts a valid airdrop exclusion list`, () => {
        expect(isValidAirdropExclusionArray(validXecAirdropExclusionList)).toBe(
            true,
        );
    });
    it(`isValidAirdropExclusionArray rejects an invalid airdrop exclusion list`, () => {
        expect(
            isValidAirdropExclusionArray(invalidXecAirdropExclusionList),
        ).toBe(false);
    });
    it(`isValidAirdropExclusionArray rejects an empty airdrop exclusion list`, () => {
        expect(isValidAirdropExclusionArray([])).toBe(false);
    });
    it(`isValidAirdropExclusionArray rejects a null airdrop exclusion list`, () => {
        expect(isValidAirdropExclusionArray(null)).toBe(false);
    });
    it(`isValidContactList accepts default empty contactList`, () =>
        expect(isValidContactList([{}])).toBe(true));
    it(`isValidContactList rejects array of more than one empty object`, () =>
        expect(isValidContactList([{}, {}])).toBe(false));
    it(`isValidContactList accepts a contact list of length 1 with valid XEC address and name`, () =>
        expect(
            isValidContactList([
                {
                    address: 'ecash:qphlhe78677sz227k83hrh542qeehh8el5lcjwk72y',
                    name: 'Alpha',
                },
            ]),
        ).toBe(true));
    it(`isValidContactList accepts a contact list of length > 1 with valid XEC addresses and names`, () =>
        expect(
            isValidContactList([
                {
                    address: 'ecash:qpdkc5p7f25hwkxsr69m3evlj4h7wqq9xcgmjc8sxr',
                    name: 'Alpha',
                },
                {
                    address: 'ecash:qpq235n3l3u6ampc8slapapnatwfy446auuv64ylt2',
                    name: 'Beta',
                },
                {
                    address: 'ecash:qz50e58nkeg2ej2f34z6mhwylp6ven8emy8pp52r82',
                    name: 'Gamma',
                },
            ]),
        ).toBe(true));
    it(`isValidContactList rejects a contact list of length > 1 with valid XEC addresses and names but an empty object included`, () =>
        expect(
            isValidContactList([
                {},
                {
                    address: 'ecash:qpdkc5p7f25hwkxsr69m3evlj4h7wqq9xcgmjc8sxr',
                    name: 'Alpha',
                },
                {
                    address: 'ecash:qpq235n3l3u6ampc8slapapnatwfy446auuv64ylt2',
                    name: 'Beta',
                },
                {
                    address: 'ecash:qz50e58nkeg2ej2f34z6mhwylp6ven8emy8pp52r82',
                    name: 'Gamma',
                },
            ]),
        ).toBe(false));

    it('parseInvalidCashtabCacheForMigration updates an invalid cashtabCache object and keeps existing valid cache params intact', () =>
        expect(
            parseInvalidCashtabCacheForMigration({
                tokenInfoById: {
                    '1c6c9c64d70b285befe733f175d0f384538576876bd280b10587df81279d3f5e':
                        {
                            decimals: 2,
                            tokenDocumentHash: '',
                            tokenDocumentUrl: 'https://cashtab.com/',
                            tokenId:
                                '1c6c9c64d70b285befe733f175d0f384538576876bd280b10587df81279d3f5e',
                            tokenName: 'test',
                            tokenTicker: 'TEST',
                        },
                    'fb4233e8a568993976ed38a81c2671587c5ad09552dedefa78760deed6ff87aa':
                        {
                            decimals: 2,
                            tokenDocumentHash: '',
                            tokenDocumentUrl: 'https://cashtab.com/',
                            tokenId:
                                'fb4233e8a568993976ed38a81c2671587c5ad09552dedefa78760deed6ff87aa',
                            tokenName: 'test2',
                            tokenTicker: 'TEST2',
                        },
                },
            }),
        ).toStrictEqual({
            tokenInfoById: {
                '1c6c9c64d70b285befe733f175d0f384538576876bd280b10587df81279d3f5e':
                    {
                        decimals: 2,
                        tokenDocumentHash: '',
                        tokenDocumentUrl: 'https://cashtab.com/',
                        tokenId:
                            '1c6c9c64d70b285befe733f175d0f384538576876bd280b10587df81279d3f5e',
                        tokenName: 'test',
                        tokenTicker: 'TEST',
                    },
                'fb4233e8a568993976ed38a81c2671587c5ad09552dedefa78760deed6ff87aa':
                    {
                        decimals: 2,
                        tokenDocumentHash: '',
                        tokenDocumentUrl: 'https://cashtab.com/',
                        tokenId:
                            'fb4233e8a568993976ed38a81c2671587c5ad09552dedefa78760deed6ff87aa',
                        tokenName: 'test2',
                        tokenTicker: 'TEST2',
                    },
            },
        }));

    it('parseInvalidCashtabCacheForMigration sets cashtabCache object with no exsting valid cache to default values', () =>
        expect(parseInvalidCashtabCacheForMigration({})).toStrictEqual({
            tokenInfoById: {},
        }));

    it('updates an invalid settings object and keeps existing valid settings intact', () =>
        expect(
            parseInvalidSettingsForMigration({
                fiatCurrency: 'gbp',
            }),
        ).toStrictEqual({
            fiatCurrency: 'gbp',
            sendModal: false,
            autoCameraOn: true,
            hideMessagesFromUnknownSenders: false,
            balanceVisible: true,
        }));
    it('sets settings object with no exsting valid settings to default values', () =>
        expect(parseInvalidSettingsForMigration({})).toStrictEqual({
            fiatCurrency: 'usd',
            sendModal: false,
            autoCameraOn: true,
            hideMessagesFromUnknownSenders: false,
            balanceVisible: true,
        }));
    it('does nothing if valid settings object is present in localStorage', () =>
        expect(
            parseInvalidSettingsForMigration({
                fiatCurrency: 'brl',
                sendModal: true,
                autoCameraOn: true,
                hideMessagesFromUnknownSenders: false,
                balanceVisible: true,
            }),
        ).toStrictEqual({
            fiatCurrency: 'brl',
            sendModal: true,
            autoCameraOn: true,
            hideMessagesFromUnknownSenders: false,
            balanceVisible: true,
        }));
    it(`accepts a valid wallet name`, () => {
        expect(isValidNewWalletNameLength('Apollo')).toBe(true);
    });
    it(`rejects wallet name that is too long`, () => {
        expect(
            isValidNewWalletNameLength(
                'this string is far too long to be used as a wallet name...',
            ),
        ).toBe(false);
    });
    it(`rejects blank string as new wallet name`, () => {
        expect(isValidNewWalletNameLength('')).toBe(false);
    });
    it(`rejects wallet name of the wrong type`, () => {
        expect(isValidNewWalletNameLength(['newWalletName'])).toBe(false);
    });
    it(`isProbablyNotAScam recognizes "bitcoin" is probably a scam token name`, () => {
        expect(isProbablyNotAScam('bitcoin')).toBe(false);
    });
    it(`isProbablyNotAScam recognizes "ebitcoin" is probably a scam token name`, () => {
        expect(isProbablyNotAScam('ebitcoin')).toBe(false);
    });
    it(`isProbablyNotAScam recognizes "Lido Staked Ether", from coingeckoTop500Names, is probably a scam token name`, () => {
        expect(isProbablyNotAScam('Lido Staked Ether')).toBe(false);
    });
    it(`isProbablyNotAScam recognizes 'matic-network', from coingeckoTop500Ids, is probably a scam token name`, () => {
        expect(isProbablyNotAScam('matic-network')).toBe(false);
    });
    it(`isProbablyNotAScam recognizes 'Australian Dollar', from Cashtab supported fiat currencies, is probably a scam token name`, () => {
        expect(isProbablyNotAScam('Australian Dollar')).toBe(false);
    });
    it(`isProbablyNotAScam recognizes 'ebtc', from bannedTickers, is probably a scam token name`, () => {
        expect(isProbablyNotAScam('ebtc')).toBe(false);
    });
    it(`isProbablyNotAScam recognizes 'gbp', from bannedTickers, is probably a scam`, () => {
        expect(isProbablyNotAScam('gbp')).toBe(false);
    });
    it(`isProbablyNotAScam recognizes 'Hong Kong Dollar', from fiatNames, is probably a scam`, () => {
        expect(isProbablyNotAScam('gbp')).toBe(false);
    });
    it(`isProbablyNotAScam recognizes '₪', from fiat symbols, is probably a scam`, () => {
        expect(isProbablyNotAScam('₪')).toBe(false);
    });
    it(`isProbablyNotAScam recognizes an ordinary token name as acceptable`, () => {
        expect(isProbablyNotAScam('just a normal token name')).toBe(true);
    });
    it(`isProbablyNotAScam accepts a token name with fragments of banned potential scam names`, () => {
        expect(
            isProbablyNotAScam(
                'This token is not Ethereum or bitcoin or USD $',
            ),
        ).toBe(true);
    });
});<|MERGE_RESOLUTION|>--- conflicted
+++ resolved
@@ -569,13 +569,6 @@
         expect(isValidEtokenAddress(addr)).toBe(false);
     });
     it(`isValidXecSendAmount accepts the dust minimum`, () => {
-<<<<<<< HEAD
-        const testXecSendAmount = fromSatoshisToXec(appConfig.dustSats);
-        expect(isValidXecSendAmount(testXecSendAmount)).toBe(true);
-    });
-    it(`isValidXecSendAmount accepts arbitrary number above dust minimum`, () => {
-        const testXecSendAmount = fromSatoshisToXec(appConfig.dustSats) + 1.75;
-=======
         const testXecSendAmount = fromSatoshisToXec(
             appConfig.dustSats,
         ).toString();
@@ -585,7 +578,6 @@
         const testXecSendAmount = (
             fromSatoshisToXec(appConfig.dustSats) + 1.75
         ).toString();
->>>>>>> 8262233f
         expect(isValidXecSendAmount(testXecSendAmount)).toBe(true);
     });
     it(`isValidXecSendAmount rejects zero`, () => {
