import { parseOpReturn, generateOpReturnScript } from 'utils/cashMethods';
import aliasSettings from 'config/alias';

/**
 * Calculates the byte size of the alias input
 *
 * @param {string} aliasInputStr the alias input
 * @returns {number} aliasInputByteSize the byte size of the alias input
 */
export const getAliasByteSize = aliasInputStr => {
    if (!aliasInputStr || aliasInputStr.trim() === '') {
        return 0;
    }

    // generate the OP_RETURN script
    const opReturnData = generateOpReturnScript(
        aliasInputStr,
        false, // encryption use
        false, // airdrop use
        null, // airdrop use
        null, // encrypted use
        true, // alias registration flag
    );
    // extract the alias input from the OP_RETURN script and check the backend size
    const hexString = opReturnData.toString('hex'); // convert to hex
    const opReturnAlias = parseOpReturn(hexString)[1]; // extract the alias
    const aliasInputByteSize = opReturnAlias.length / 2; // calculate the byte size

    return aliasInputByteSize;
};

/**
 * Queries the alias-server for alias related data via Fetch
 *
 * @param {string} endPoint the alias-server endpoint for this query
 * @param {string} aliasParam a param to be passed to the endPoint
 * @returns {JSON} a JSON response from alias-server via Fetch
 * @throws {error} err server fetch errors from alias-server
 *
 * Example `/address/<address>` response
 *   [
 *       {alias: 'foo', address: 'ecash:qpmyt....', txid: 'ec927447...', blockheight: '792417'},
 *       {alias: 'foo2', address: 'ecash:qpmyt....', txid: 'ec927447...', blockheight: '792417'},
 *   ]
 * Example `/alias/<alias>` response for a registered alias:
 *   {
 *        alias: 'twelvechar12',
 *        address:'ecash:qpmytrdsakt0axrrlswvaj069nat3p9s7cjctmjasj',
 *        txid:'166b21d4631e2a6ec6110061f351c9c3bfb3a8d4e6919684df7e2824b42b0ffe',
 *        blockheight:792419,
 *   }
 * Example `/alias/<alias>` response for an unregistered alias:
 *  {
 *        alias: 'asdfasdf',
 *        isRegistered: false,
 *        registrationFeeSats: 551,
 *        processedBlockheight: 802965,
 *  }
 */
<<<<<<< HEAD
export const queryAliasServer = async (endPoint, aliasParam) => {
    let aliasServerResp;
    try {
        aliasServerResp = await fetch(
            aliasSettings.aliasServerBaseUrl +
                '/' +
                endPoint +
                '/' +
                aliasParam,
        );
=======
export const queryAliasServer = async (endPoint, aliasParam = false) => {
    let aliasServerResp;
    const fetchUrl = !aliasParam
        ? `${aliasSettings.aliasServerBaseUrl}/${endPoint}`
        : `${aliasSettings.aliasServerBaseUrl}/${endPoint}/${aliasParam}`;
    try {
        aliasServerResp = await fetch(fetchUrl);
>>>>>>> 8262233f
        // if alias-server is down, fetch returns undefined
        if (!aliasServerResp) {
            throw new Error('Network request failed');
        }
        // if alias-server returns a valid error message to the query e.g. address not found
        if (aliasServerResp.error) {
            throw new Error(aliasServerResp.error);
        }
        return await aliasServerResp.json();
    } catch (err) {
        console.log(
            `queryAliasServer(): Error retrieving alias data from alias-server`,
            err,
        );
        console.log(
            `/${endPoint}/ endpoint output: ${JSON.stringify(aliasServerResp)}`,
        );
        throw err;
    }
};<|MERGE_RESOLUTION|>--- conflicted
+++ resolved
@@ -57,18 +57,6 @@
  *        processedBlockheight: 802965,
  *  }
  */
-<<<<<<< HEAD
-export const queryAliasServer = async (endPoint, aliasParam) => {
-    let aliasServerResp;
-    try {
-        aliasServerResp = await fetch(
-            aliasSettings.aliasServerBaseUrl +
-                '/' +
-                endPoint +
-                '/' +
-                aliasParam,
-        );
-=======
 export const queryAliasServer = async (endPoint, aliasParam = false) => {
     let aliasServerResp;
     const fetchUrl = !aliasParam
@@ -76,7 +64,6 @@
         : `${aliasSettings.aliasServerBaseUrl}/${endPoint}/${aliasParam}`;
     try {
         aliasServerResp = await fetch(fetchUrl);
->>>>>>> 8262233f
         // if alias-server is down, fetch returns undefined
         if (!aliasServerResp) {
             throw new Error('Network request failed');
