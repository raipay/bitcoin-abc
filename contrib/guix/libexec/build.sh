--- conflicted
+++ resolved
@@ -205,12 +205,8 @@
 # FIXME: when the problem with protobuf is fixed, remove -DENABLE_BIP70=OFF
 cmake -GNinja .. \
   -DCMAKE_TOOLCHAIN_FILE=../cmake/platforms/Linux64.cmake \
-<<<<<<< HEAD
-  -DCMAKE_BUILD_WITH_INSTALL_RPATH=ON
-=======
   -DCMAKE_BUILD_WITH_INSTALL_RPATH=ON \
   -DENABLE_BIP70=OFF
->>>>>>> 8262233f
 
 ninja package_source
 SOURCEDIST=$(echo bitcoin-abc-*.tar.gz)
