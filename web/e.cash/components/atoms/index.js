// Copyright (c) 2023 The Bitcoin developers
// Distributed under the MIT software license, see the accompanying
// file COPYING or http://www.opensource.org/licenses/mit-license.php.
<<<<<<< HEAD
import { Container, ThemeSwitch, CenterImage, GradientSpacer } from './styles';

export { Container, ThemeSwitch, CenterImage, GradientSpacer };
=======
import {
    Container,
    ThemeSwitch,
    CenterImage,
    GradientSpacer,
    WarningBox,
} from './styles';

export { Container, ThemeSwitch, CenterImage, GradientSpacer, WarningBox };
>>>>>>> 8262233f
<|MERGE_RESOLUTION|>--- conflicted
+++ resolved
@@ -1,11 +1,6 @@
 // Copyright (c) 2023 The Bitcoin developers
 // Distributed under the MIT software license, see the accompanying
 // file COPYING or http://www.opensource.org/licenses/mit-license.php.
-<<<<<<< HEAD
-import { Container, ThemeSwitch, CenterImage, GradientSpacer } from './styles';
-
-export { Container, ThemeSwitch, CenterImage, GradientSpacer };
-=======
 import {
     Container,
     ThemeSwitch,
@@ -14,5 +9,4 @@
     WarningBox,
 } from './styles';
 
-export { Container, ThemeSwitch, CenterImage, GradientSpacer, WarningBox };
->>>>>>> 8262233f
+export { Container, ThemeSwitch, CenterImage, GradientSpacer, WarningBox };