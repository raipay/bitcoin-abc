--- conflicted
+++ resolved
@@ -48,8 +48,6 @@
         ${props => props.theme.colors.darkBackground}
     );
     margin-bottom: 80px;
-<<<<<<< HEAD
-=======
 `;
 
 export const WarningBox = styled.p`
@@ -57,5 +55,4 @@
     background-color: ${props => props.theme.colors.primary};
     border-radius: 10px;
     line-height: 1.5em;
->>>>>>> 8262233f
 `;